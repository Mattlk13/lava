# Sample JOB definition for a u-boot job

device_type: beaglebone-black

job_name: uboot-pipeline
timeouts:
  job:
    minutes: 15            # timeout for the whole job (default: ??h)
  action:
<<<<<<< HEAD
   minutes: 5         # default timeout applied for each action; can be overriden in the action itself (default: ?h)
  connections:
    lava-test-shell:
      minutes: 4
=======
    minutes: 5         # default timeout applied for each action; can be overriden in the action itself (default: ?h)
  connection:
    minutes: 4
>>>>>>> 5d068b3b
  actions:
    lava-test-shell:
      minutes: 7

priority: medium
visibility: public

# example old-style job: https://staging.validation.linaro.org/scheduler/job/113682/definition

actions:

  # needs to be a list of hashes to retain the order
  - deploy:
     timeout:
       minutes: 2
     to: tftp
     kernel:
         url: http://images.validation.linaro.org/functional-test-images/bbb/zImage
     ramdisk:
         url: http://images.validation.linaro.org/functional-test-images/common/linaro-image-minimal-initramfs-genericarmv7a.cpio.gz.u-boot
         header: u-boot
         compression: gz
     os: oe
     dtb:
         url: http://images.validation.linaro.org/functional-test-images/bbb/am335x-bone.dtb

  - boot:
     method: u-boot
     commands: ramdisk
     type: bootz
     parameters:
       shutdown-message: "reboot: Restarting system"
     prompts:
       - 'linaro-test'
       - 'root@debian:~#'

  - test:
     failure_retry: 3
     name: kvm-basic-singlenode
     timeout:
       minutes: 5
     definitions:
         - repository: git://git.linaro.org/qa/test-definitions.git
           from: git
           path: ubuntu/smoke-tests-basic.yaml
           name: smoke-tests
         - repository: http://git.linaro.org/lava-team/lava-functional-tests.git
           from: git
           path: lava-test-shell/single-node/singlenode03.yaml
           name: singlenode-advanced<|MERGE_RESOLUTION|>--- conflicted
+++ resolved
@@ -7,16 +7,9 @@
   job:
     minutes: 15            # timeout for the whole job (default: ??h)
   action:
-<<<<<<< HEAD
-   minutes: 5         # default timeout applied for each action; can be overriden in the action itself (default: ?h)
-  connections:
-    lava-test-shell:
-      minutes: 4
-=======
     minutes: 5         # default timeout applied for each action; can be overriden in the action itself (default: ?h)
   connection:
     minutes: 4
->>>>>>> 5d068b3b
   actions:
     lava-test-shell:
       minutes: 7
