--- conflicted
+++ resolved
@@ -31,14 +31,7 @@
 )
 from lava_dispatcher.pipeline.actions.deploy import DeployAction
 from lava_dispatcher.pipeline.actions.deploy.lxc import LxcAddDeviceAction
-<<<<<<< HEAD
-from lava_dispatcher.pipeline.actions.deploy.apply_overlay import (
-    ApplyOverlayImage,
-    ApplyOverlaySparseImage,
-)
-=======
 from lava_dispatcher.pipeline.actions.deploy.apply_overlay import ApplyOverlaySparseImage
->>>>>>> a5d9ebad
 from lava_dispatcher.pipeline.actions.deploy.environment import DeployDeviceEnvironment
 from lava_dispatcher.pipeline.actions.deploy.overlay import (
     CustomisationAction,
@@ -48,11 +41,7 @@
     DownloaderAction,
 )
 from lava_dispatcher.pipeline.utils.filesystem import copy_to_lxc
-<<<<<<< HEAD
-from lava_dispatcher.pipeline.utils.udev import get_usb_devices
-=======
 from lava_dispatcher.pipeline.utils.udev import get_udev_devices
->>>>>>> a5d9ebad
 from lava_dispatcher.pipeline.protocols.lxc import LxcProtocol
 from lava_dispatcher.pipeline.actions.boot import WaitUSBDeviceAction
 from lava_dispatcher.pipeline.actions.boot.u_boot import UBootEnterFastbootAction
@@ -340,13 +329,8 @@
                 self.logger.info("Get USB device(s) ...")
                 device_paths = []
                 while True:
-<<<<<<< HEAD
-                    device_paths = get_usb_devices(self.job,
-                                                   logger=self.logger)
-=======
                     device_paths = get_udev_devices(self.job,
                                                     logger=self.logger)
->>>>>>> a5d9ebad
                     if device_paths:
                         break
                 for device in device_paths:
