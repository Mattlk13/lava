--- conflicted
+++ resolved
@@ -5,11 +5,8 @@
     module_names = [
         'lava_dispatcher.tests.test_config',
         'lava_dispatcher.tests.test_device_version',
-<<<<<<< HEAD
         'linaro_dashboard_bundle.tests',
-=======
         'lava_dispatcher.tests.test_job'
->>>>>>> 98afa404
     ]
     loader = unittest.TestLoader()
     return loader.loadTestsFromNames(module_names)