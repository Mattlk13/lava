# Copyright (C) 2012 Linaro Limited
#
# Author: Andy Doan <andy.doan@linaro.org>
#
# This file is part of LAVA Dispatcher.
#
# LAVA Dispatcher is free software; you can redistribute it and/or modify
# it under the terms of the GNU General Public License as published by
# the Free Software Foundation; either version 2 of the License, or
# (at your option) any later version.
#
# LAVA Dispatcher is distributed in the hope that it will be useful,
# but WITHOUT ANY WARRANTY; without even the implied warranty of
# MERCHANTABILITY or FITNESS FOR A PARTICULAR PURPOSE.  See the
# GNU General Public License for more details.
#
# You should have received a copy of the GNU General Public License
# along
# with this program; if not, see <http://www.gnu.org/licenses>.

import contextlib
import os
import shutil
import re

from lava_dispatcher.client.base import (
    wait_for_prompt
)
from lava_dispatcher.client.lmc_utils import (
    image_partition_mounted
)
import lava_dispatcher.utils as utils


def get_target(context, device_config):
    ipath = 'lava_dispatcher.device.%s' % device_config.client_type
    m = __import__(ipath, fromlist=[ipath])
    return m.target_class(context, device_config)


class Target(object):
    """ Defines the contract needed by the dispatcher for dealing with a
    target device
    """

    ANDROID_TESTER_PS1 = "root@linaro# "

    # The target deployment functions will point self.deployment_data to
    # the appropriate dictionary below. Code such as actions can contribute
    # to these structures with special handling logic
    android_deployment_data = {
        'TESTER_PS1': ANDROID_TESTER_PS1,
        'TESTER_PS1_PATTERN': ANDROID_TESTER_PS1,
        'TESTER_PS1_INCLUDES_RC': False,
    }
    ubuntu_deployment_data = {
        'TESTER_PS1': "linaro-test [rc=$(echo \$?)]# ",
        'TESTER_PS1_PATTERN': "linaro-test \[rc=(\d+)\]# ",
        'TESTER_PS1_INCLUDES_RC': True,
    }
    oe_deployment_data = {
        'TESTER_PS1': "linaro-test [rc=$(echo \$?)]# ",
        'TESTER_PS1_PATTERN': "linaro-test \[rc=(\d+)\]# ",
        'TESTER_PS1_INCLUDES_RC': True,
    }
    fedora_deployment_data = {
        'TESTER_PS1': "linaro-test [rc=$(echo \$?)]# ",
        'TESTER_PS1_PATTERN': "linaro-test \[rc=(\d+)\]# ",
        'TESTER_PS1_INCLUDES_RC': True,
    }

    def __init__(self, context, device_config):
        self.context = context
        self.config = device_config
        self.boot_options = []
        self._scratch_dir = None
        self.deployment_data = {}

    @property
    def scratch_dir(self):
        if self._scratch_dir is None:
            self._scratch_dir = utils.mkdtemp(
                self.context.config.lava_image_tmpdir)
        return self._scratch_dir

    def power_on(self):
        """ responsible for powering on the target device and returning an
        instance of a pexpect session
        """
        raise NotImplementedError('power_on')

    def deploy_linaro(self, hwpack, rfs, bootloader):
        raise NotImplementedError('deploy_image')

    def deploy_android(self, boot, system, userdata):
        raise NotImplementedError('deploy_android_image')

    def deploy_linaro_prebuilt(self, image):
        raise NotImplementedError('deploy_linaro_prebuilt')

    def power_off(self, proc):
        if proc is not None:
            proc.close()

    @contextlib.contextmanager
    def file_system(self, partition, directory):
        """ Allows the caller to interact directly with a directory on
        the target. This method yields a directory where the caller can
        interact from. Upon the exit of this context, the changes will be
        applied to the target.

        The partition parameter refers to partition number the directory
        would reside in as created by linaro-media-create. ie - the boot
        partition would be 1. In the case of something like the master
        image, the target implementation must map this number to the actual
        partition its using.

        NOTE: due to difference in target implementations, the caller should
        try and interact with the smallest directory locations possible.
        """
        raise NotImplementedError('file_system')

    def extract_tarball(self, tarball_url, partition, directory='/'):
        """ This is similar to the file_system API but is optimized for the
        scenario when you just need explode a potentially large tarball on
        the target device. The file_system API isn't really suitable for this
        when thinking about an implementation like master.py
        """
        raise NotImplementedError('extract_tarball')

    @contextlib.contextmanager
    def runner(self):
        """ Powers on the target, returning a CommandRunner object and will
        power off the target when the context is exited
        """
        proc = runner = None
        try:
            proc = self.power_on()
            runner = self._get_runner(proc)
            yield runner
        finally:
            if proc and runner:
                pass

    def _get_runner(self, proc):
        from lava_dispatcher.client.base import CommandRunner
        pat = self.deployment_data['TESTER_PS1_PATTERN']
        incrc = self.deployment_data['TESTER_PS1_INCLUDES_RC']
        return CommandRunner(proc, pat, incrc)

    def get_test_data_attachments(self):
        return []

    def get_device_version(self):
        """ Returns the device version associated with the device, i.e. version
        of emulation software, or version of master image. Must be overriden in
        subclasses.
        """
        return 'unknown'

    def _find_and_copy(self, rootdir, odir, pattern, name=None):
        dest = None
        for root, dirs, files in os.walk(rootdir):
<<<<<<< HEAD
            for file in files:
                if re.match(pattern, file):
                    if name:
                        dest = os.path.join(odir, name)
                    else:
                        dest = os.path.join(odir, file)
                    if rootdir != odir:
                        src = os.path.join(rootdir, file)
=======
            for file_name in files:
                if re.match(pattern, file_name):
                    if name:
                        dest = os.path.join(odir, name)
                    else:
                        dest = os.path.join(odir, file_name)
                    if rootdir != odir:
                        src = os.path.join(root, file_name)
>>>>>>> e7025549
                        shutil.copyfile(src, dest)
                        return dest
                    else:
                        return dest
        return dest

<<<<<<< HEAD
    def _customize_bootloader(self):
        self.proc.expect(self.config.bootloader_prompt, timeout=300)
        if isinstance(self.config.boot_cmds, basestring):
            boot_cmds = utils.string_to_list(self.config.boot_cmds.encode('ascii'))
        else:
            boot_cmds = self.config.boot_cmds
=======
    def _wait_for_prompt(self, connection, prompt_pattern, timeout):
        wait_for_prompt(connection, prompt_pattern, timeout)

    def _is_job_defined_boot_cmds(self, boot_cmds):
        if isinstance(self.config.boot_cmds, basestring):
            return False
        else:
            return True

    def _enter_bootloader(self, connection):
        if connection.expect(self.config.interrupt_boot_prompt) != 0:
            raise Exception("Failed to enter bootloader")
        connection.sendline(self.config.interrupt_boot_command)

    def _customize_bootloader(self, connection, boot_cmds):
>>>>>>> e7025549
        for line in boot_cmds:
            parts = re.match('^(?P<action>sendline|expect)\s*(?P<command>.*)', line)
            if parts:
                try:
                    action = parts.group('action')
                    command = parts.group('command')
                except AttributeError as e:
                    raise Exception("Badly formatted command in boot_cmds %s" % e)
                if action == "sendline":
<<<<<<< HEAD
                    self.proc.send(command)
                    self.proc.sendline('')
                elif action == "expect":
                    command = re.escape(command)
                    self.proc.expect(command, timeout=300)
            else:
                self.proc.sendline(line)
=======
                    connection.send(command)
                    connection.sendline('')
                elif action == "expect":
                    command = re.escape(command)
                    connection.expect(command, timeout=300)
            else:
                self._wait_for_prompt(connection, self.config.bootloader_prompt, timeout=300)
                connection.sendline(line)        
>>>>>>> e7025549

    def _customize_ubuntu(self, rootdir):
        self.deployment_data = Target.ubuntu_deployment_data
        with open('%s/root/.bashrc' % rootdir, 'a') as f:
            f.write('export PS1="%s"\n' % self.deployment_data['TESTER_PS1'])
        with open('%s/etc/hostname' % rootdir, 'w') as f:
            f.write('%s\n' % self.config.hostname)

    def _customize_oe(self, rootdir):
        self.deployment_data = Target.oe_deployment_data
        with open('%s/etc/profile' % rootdir, 'a') as f:
            f.write('export PS1="%s"\n' % self.deployment_data['TESTER_PS1'])
        with open('%s/etc/hostname' % rootdir, 'w') as f:
            f.write('%s\n' % self.config.hostname)

    def _customize_fedora(self, rootdir):
        self.deployment_data = Target.fedora_deployment_data
        with open('%s/etc/profile' % rootdir, 'a') as f:
            f.write('export PS1="%s"\n' % self.deployment_data['TESTER_PS1'])
        with open('%s/etc/hostname' % rootdir, 'w') as f:
            f.write('%s\n' % self.config.hostname)

    def _customize_linux(self, image):
        root_part = self.config.root_part
        os_release_id = 'linux'
        with image_partition_mounted(image, root_part) as mnt:
            os_release_file = '%s/etc/os-release' % mnt
            if os.path.exists(os_release_file):
                for line in open(os_release_file):
                    if line.startswith('ID='):
                        os_release_id = line[(len('ID=')):]
                        os_release_id = os_release_id.strip('\"\n')
                        break

            if os_release_id == 'debian' or os_release_id == 'ubuntu' or \
                    os.path.exists('%s/etc/debian_version' % mnt):
                self._customize_ubuntu(mnt)
            elif os_release_id == 'fedora':
                self._customize_fedora(mnt)
            else:
                # assume an OE based image. This is actually pretty safe
                # because we are doing pretty standard linux stuff, just
                # just no upstart or dash assumptions
                self._customize_oe(mnt)<|MERGE_RESOLUTION|>--- conflicted
+++ resolved
@@ -161,16 +161,6 @@
     def _find_and_copy(self, rootdir, odir, pattern, name=None):
         dest = None
         for root, dirs, files in os.walk(rootdir):
-<<<<<<< HEAD
-            for file in files:
-                if re.match(pattern, file):
-                    if name:
-                        dest = os.path.join(odir, name)
-                    else:
-                        dest = os.path.join(odir, file)
-                    if rootdir != odir:
-                        src = os.path.join(rootdir, file)
-=======
             for file_name in files:
                 if re.match(pattern, file_name):
                     if name:
@@ -179,21 +169,12 @@
                         dest = os.path.join(odir, file_name)
                     if rootdir != odir:
                         src = os.path.join(root, file_name)
->>>>>>> e7025549
                         shutil.copyfile(src, dest)
                         return dest
                     else:
                         return dest
         return dest
 
-<<<<<<< HEAD
-    def _customize_bootloader(self):
-        self.proc.expect(self.config.bootloader_prompt, timeout=300)
-        if isinstance(self.config.boot_cmds, basestring):
-            boot_cmds = utils.string_to_list(self.config.boot_cmds.encode('ascii'))
-        else:
-            boot_cmds = self.config.boot_cmds
-=======
     def _wait_for_prompt(self, connection, prompt_pattern, timeout):
         wait_for_prompt(connection, prompt_pattern, timeout)
 
@@ -209,7 +190,6 @@
         connection.sendline(self.config.interrupt_boot_command)
 
     def _customize_bootloader(self, connection, boot_cmds):
->>>>>>> e7025549
         for line in boot_cmds:
             parts = re.match('^(?P<action>sendline|expect)\s*(?P<command>.*)', line)
             if parts:
@@ -219,15 +199,6 @@
                 except AttributeError as e:
                     raise Exception("Badly formatted command in boot_cmds %s" % e)
                 if action == "sendline":
-<<<<<<< HEAD
-                    self.proc.send(command)
-                    self.proc.sendline('')
-                elif action == "expect":
-                    command = re.escape(command)
-                    self.proc.expect(command, timeout=300)
-            else:
-                self.proc.sendline(line)
-=======
                     connection.send(command)
                     connection.sendline('')
                 elif action == "expect":
@@ -236,7 +207,6 @@
             else:
                 self._wait_for_prompt(connection, self.config.bootloader_prompt, timeout=300)
                 connection.sendline(line)        
->>>>>>> e7025549
 
     def _customize_ubuntu(self, rootdir):
         self.deployment_data = Target.ubuntu_deployment_data
