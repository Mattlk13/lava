# Copyright (C) 2013 Linaro Limited
#
# Author: Tyler Baker <tyler.baker@linaro.org>
# Author: Antonio Terceiro <antonio.terceiro@linaro.org>
# Derived From: dummy.py
#
# This file is part of LAVA Dispatcher.
#
# LAVA Dispatcher is free software; you can redistribute it and/or modify
# it under the terms of the GNU General Public License as published by
# the Free Software Foundation; either version 2 of the License, or
# (at your option) any later version.
#
# LAVA Dispatcher is distributed in the hope that it will be useful,
# but WITHOUT ANY WARRANTY; without even the implied warranty of
# MERCHANTABILITY or FITNESS FOR A PARTICULAR PURPOSE.  See the
# GNU General Public License for more details.
#
# You should have received a copy of the GNU General Public License
# along
# with this program; if not, see <http://www.gnu.org/licenses>.

import contextlib
import logging
import time
import os

from lava_dispatcher.device.target import Target
from lava_dispatcher.client.base import NetworkCommandRunner
from lava_dispatcher import deployment_data
import lava_dispatcher.device.jtag_drivers as jtags
from lava_dispatcher.errors import (
    CriticalError,
)
from lava_dispatcher.utils import (
    ensure_directory
)


class JtagTarget(Target):

    def __init__(self, context, config):
        super(JtagTarget, self).__init__(context, config)
        self.proc = None
        self._booted = False
        self._boot_tags = None
        self._default_boot_cmds = None

        driver = self.config.jtag_driver
        if driver is None:
            raise CriticalError(
                "Required configuration entry missing: jtag_driver")

        driver_class = jtags.__getattribute__(driver)

        self.driver = driver_class(self)

    def deploy_linaro_kernel(self, kernel, ramdisk, dtb, overlays, rootfs, nfsrootfs, bootloader, firmware, bl1, bl2,
                             bl31, rootfstype, bootloadertype, target_type, qemu_pflash=None):
        # Get deployment data
        self.deployment_data = deployment_data.get(target_type)
        self._boot_tags, self._default_boot_cmds = \
            self.driver.deploy_linaro_kernel(kernel, ramdisk, dtb, overlays, rootfs, nfsrootfs, bootloader, firmware,
<<<<<<< HEAD
                                             bl1, bl2, bl31, rootfstype, bootloadertype, target_type, self.scratch_dir)
=======
                                             bl1, bl2, bl31, rootfstype, bootloadertype, target_type,
                                             self.scratch_dir, qemu_pflash=qemu_pflash)
>>>>>>> 9deb006a

    def power_on(self):
        self._boot_cmds = self._load_boot_cmds(default=self._default_boot_cmds,
                                               boot_tags=self._boot_tags)
        if self.proc is not None:
            logging.warning('Device already powered on, powering off first')
            self.power_off(self.proc)
            self.proc = None
        self.proc = self.driver.connect(self._boot_cmds)
        self._auto_login(self.proc)
        self._wait_for_prompt(self.proc, self.config.test_image_prompts,
                              self.config.boot_linaro_timeout)
        self.proc.sendline("")
        self.proc.sendline('export PS1="%s"' % self.tester_ps1,
                           send_char=self.config.send_char)
        self._booted = True
        return self.proc

    def power_off(self, proc):
        super(JtagTarget, self).power_off(proc)
        if self.config.power_off_cmd:
            self.context.run_command(self.config.power_off_cmd)
        self.driver.finalize(proc)

    @contextlib.contextmanager
    def file_system(self, partition, directory):

        # If we are using NFS
        if '{NFSROOTFS}' in self._boot_tags:
            path = self._boot_tags['{NFSROOTFS}'] + directory
            logging.info("NFSROOTFS=%s", path)
            ensure_directory(path)
            yield path
        else:
            if not self._booted:
                self.context.client.boot_linaro_image()
            pat = self.tester_ps1_pattern
            incrc = self.tester_ps1_includes_rc
            runner = NetworkCommandRunner(self, pat, incrc)
            with self._busybox_file_system(runner, directory) as path:
                yield path


target_class = JtagTarget<|MERGE_RESOLUTION|>--- conflicted
+++ resolved
@@ -61,12 +61,8 @@
         self.deployment_data = deployment_data.get(target_type)
         self._boot_tags, self._default_boot_cmds = \
             self.driver.deploy_linaro_kernel(kernel, ramdisk, dtb, overlays, rootfs, nfsrootfs, bootloader, firmware,
-<<<<<<< HEAD
-                                             bl1, bl2, bl31, rootfstype, bootloadertype, target_type, self.scratch_dir)
-=======
                                              bl1, bl2, bl31, rootfstype, bootloadertype, target_type,
                                              self.scratch_dir, qemu_pflash=qemu_pflash)
->>>>>>> 9deb006a
 
     def power_on(self):
         self._boot_cmds = self._load_boot_cmds(default=self._default_boot_cmds,
