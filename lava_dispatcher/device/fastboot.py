# Copyright (C) 2014 Linaro Limited
#
# Author: Tyler Baker <tyler.baker@linaro.org>
# Author: Antonio Terceiro <antonio.terceiro@linaro.org>
# Derived From: dummy.py
#
# This file is part of LAVA Dispatcher.
#
# LAVA Dispatcher is free software; you can redistribute it and/or modify
# it under the terms of the GNU General Public License as published by
# the Free Software Foundation; either version 2 of the License, or
# (at your option) any later version.
#
# LAVA Dispatcher is distributed in the hope that it will be useful,
# but WITHOUT ANY WARRANTY; without even the implied warranty of
# MERCHANTABILITY or FITNESS FOR A PARTICULAR PURPOSE.  See the
# GNU General Public License for more details.
#
# You should have received a copy of the GNU General Public License
# along
# with this program; if not, see <http://www.gnu.org/licenses>.

import contextlib
import logging
import subprocess
import pexpect

from lava_dispatcher.device.target import Target
import lava_dispatcher.device.fastboot_drivers as drivers
from lava_dispatcher import deployment_data
from lava_dispatcher.client.base import (
    NetworkCommandRunner,
)
from lava_dispatcher.errors import (
    CriticalError,
    OperationFailed,
)


class FastbootTarget(Target):

    def __init__(self, context, config):
        super(FastbootTarget, self).__init__(context, config)
        self.proc = None
        self._target_type = None
        self._booted = False
        self._reset_boot = False
        self._in_test_shell = False
        self._image_deployment = False
        self._ramdisk_deployment = False
        self._use_boot_cmds = False

        driver = self.config.fastboot_driver
        if driver is None:
            raise CriticalError(
                "Required configuration entry missing: fastboot_driver")

        driver_class = drivers.__getattribute__(driver)

        self.driver = driver_class(self)

    def deploy_linaro_kernel(self, kernel, ramdisk, dtb, overlays, rootfs, nfsrootfs, bootloader, firmware, bl1, bl2,
                             bl31, rootfstype, bootloadertype, target_type, qemu_pflash=None):
        self._target_type = target_type
        self._use_boot_cmds = True
        if rootfs is not None:
            self._image_deployment = True
        else:
            self._ramdisk_deployment = True
        self.deployment_data = deployment_data.get(self._target_type)
        deploy_attempts = self.config.boot_retries
        attempts = 0
        deployed = False
        while (attempts < deploy_attempts) and (not deployed):
            logging.info("Deploying test image. Attempt: %d", attempts + 1)
            try:
                self.driver.deploy_linaro_kernel(kernel, ramdisk, dtb, overlays, rootfs, nfsrootfs, bootloader,
                                                 firmware, bl1, bl2, bl31, rootfstype, bootloadertype,
<<<<<<< HEAD
                                                 self._target_type, self.scratch_dir)
=======
                                                 self._target_type, self.scratch_dir, qemu_pflash=qemu_pflash)
>>>>>>> 9deb006a
                deployed = True
            except (subprocess.CalledProcessError, pexpect.TIMEOUT) as e:
                msg = "Deployment failed: %s" % e
                logging.error(msg)
                attempts += 1
                continue

        if not deployed:
            logging.error("Infrastructure Error: image deployment failed")
            msg = "Deployment Failed"
            logging.critical(msg)
            raise CriticalError(msg)

    def deploy_android(self, images, rootfstype,
                       bootloadertype, target_type):
        self._target_type = target_type
        self._image_deployment = True
        self.deployment_data = deployment_data.get(self._target_type)
        deploy_attempts = self.config.boot_retries
        attempts = 0
        deployed = False
        while (attempts < deploy_attempts) and (not deployed):
            logging.info("Deploying test images image Attempt: %d", attempts + 1)
            try:
                self._enter_fastboot()
                self.driver.deploy_android(images, rootfstype,
                                           bootloadertype, self._target_type,
                                           self.scratch_dir)
                deployed = True
            except (subprocess.CalledProcessError, pexpect.TIMEOUT) as e:
                msg = "Deployment failed: %s" % e
                logging.error(msg)
                attempts += 1
                continue

        if not deployed:
            logging.error("Infrastructure Error: image deployment failed")
            msg = "Deployment Failed"
            logging.critical(msg)
            raise CriticalError(msg)

    def dummy_deploy(self, target_type):
        logging.info("Doing dummy deployment %s" % target_type)
        self._image_deployment = True
        self._target_type = target_type
        self.deployment_data = deployment_data.get(self._target_type)
        self.driver.dummy_deploy(target_type, self.scratch_dir)

    def get_device_version(self):
        # this is tricky, because fastboot does not have a visible version
        # number. For now let's use just the adb version number.
        return subprocess.check_output(
            "%s version | sed 's/.* version //'" % self.config.adb_command,
            shell=True
        ).strip()

    def is_booted(self):
        return self._booted

    def reset_boot(self, in_test_shell=False):
        self._reset_boot = True
        self._booted = False

    def power_on(self):
        try:
            if self._booted and self._target_type != 'android':
                self._setup_prompt()
                return self.proc
            self._enter_fastboot()
            if self._use_boot_cmds:
                boot_cmds = self._load_boot_cmds(default=self.driver.get_default_boot_cmds(),
                                                 boot_tags=self.driver.get_boot_tags())
                self.driver.boot(boot_cmds)
            else:
                self.driver.boot()
            if self.proc is None:
                self.proc = self.driver.connect()
            if self.config.run_boot_cmds:
                self._enter_bootloader(self.proc)
                boot_cmds = self._load_boot_cmds(default=self.driver.get_default_boot_cmds(),
                                                 boot_tags=self.driver.get_boot_tags())
                self._customize_bootloader(self.proc, boot_cmds)
            self._monitor_boot(self.proc, self.tester_ps1, self.tester_ps1_pattern)
            if self.config.start_fastboot_command:
                self.driver.wait_for_adb()
            self._booted = True
            return self.proc
        except subprocess.CalledProcessError:
            logging.info("Infrastructure Error: fastboot exception caught.")
            msg = 'Fastboot boot failed'
            raise OperationFailed(msg)

    def power_off(self, proc):
        super(FastbootTarget, self).power_off(proc)
        if self.config.power_off_cmd:
            self.context.run_command(self.config.power_off_cmd)
        self.driver.finalize(proc)

    @contextlib.contextmanager
    def file_system(self, partition, directory):
        if self._reset_boot:
            self._reset_boot = False
            if self._in_test_shell:
                self._in_test_shell = False
                raise Exception("Operation timed out, resetting platform!")
        if not self._booted:
            if self._target_type == 'android':
                self.context.client.boot_linaro_android_image()
            else:
                self.context.client.boot_linaro_image()
        if self._image_deployment:
            if self._target_type != 'android':
                pat = self.tester_ps1_pattern
                incrc = self.tester_ps1_includes_rc
                runner = NetworkCommandRunner(self, pat, incrc)
                with self._python_file_system(runner, directory, pat) as root:
                    logging.debug("Accessing the file system at %s" % root)
                    yield root
            else:
                with self.driver.adb_file_system(partition, directory) as root:
                    logging.debug("Accessing the file system at %s", root)
                    yield root
        else:
                pat = self.tester_ps1_pattern
                incrc = self.tester_ps1_includes_rc
                runner = NetworkCommandRunner(self, pat, incrc)
                with self._busybox_file_system(runner, directory) as root:
                    logging.debug("Accessing the file system at %s" % root)
                    yield root

    def _enter_fastboot(self):
        if self.proc is not None:
            logging.warning('Device already powered on, powering off first')
            self.power_off(self.proc)
            self.proc = None
        # Device needs to be forced into fastboot mode
        if not self.driver.in_fastboot():
            if self.config.start_fastboot_command:
                # Connect to serial
                self.proc = self.driver.connect()
                # Hard reset the platform
                if self.config.hard_reset_command:
                    self._hard_reboot(self.proc)
                else:
                    self._soft_reboot(self.proc)
                # Enter u-boot
                self._enter_bootloader(self.proc)
                # Enter fastboot mode
                self.proc.sendline(self.config.start_fastboot_command)
            else:
                # Enter fastboot mode
                self.driver.enter_fastboot()

    def _setup_prompt(self):
        self.proc.sendline("")
        self.proc.sendline("")
        self.proc.sendline('export PS1="%s"' % self.tester_ps1)

target_class = FastbootTarget<|MERGE_RESOLUTION|>--- conflicted
+++ resolved
@@ -76,11 +76,7 @@
             try:
                 self.driver.deploy_linaro_kernel(kernel, ramdisk, dtb, overlays, rootfs, nfsrootfs, bootloader,
                                                  firmware, bl1, bl2, bl31, rootfstype, bootloadertype,
-<<<<<<< HEAD
-                                                 self._target_type, self.scratch_dir)
-=======
                                                  self._target_type, self.scratch_dir, qemu_pflash=qemu_pflash)
->>>>>>> 9deb006a
                 deployed = True
             except (subprocess.CalledProcessError, pexpect.TIMEOUT) as e:
                 msg = "Deployment failed: %s" % e
