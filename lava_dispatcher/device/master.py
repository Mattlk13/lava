# Copyright (C) 2011 Linaro Limited
#
# Author: Michael Hudson-Doyle <michael.hudson@linaro.org>
# Author: Paul Larson <paul.larson@linaro.org>
#
# This file is part of LAVA Dispatcher.
#
# LAVA Dispatcher is free software; you can redistribute it and/or modify
# it under the terms of the GNU General Public License as published by
# the Free Software Foundation; either version 2 of the License, or
# (at your option) any later version.
#
# LAVA Dispatcher is distributed in the hope that it will be useful,
# but WITHOUT ANY WARRANTY; without even the implied warranty of
# MERCHANTABILITY or FITNESS FOR A PARTICULAR PURPOSE.  See the
# GNU General Public License for more details.
#
# You should have received a copy of the GNU General Public License
# along
# with this program; if not, see <http://www.gnu.org/licenses>.

import contextlib
import logging
import os
import time
import re

import pexpect

from lava_dispatcher.device import boot_options
from lava_dispatcher import tarballcache

from lava_dispatcher.client.base import (
    NetworkCommandRunner,
)
from lava_dispatcher.device.target import (
    Target
)
from lava_dispatcher.downloader import (
    download_image,
    download_with_retry,
)
from lava_dispatcher.errors import (
    NetworkError,
    CriticalError,
    OperationFailed,
)
from lava_dispatcher.utils import (
    connect_to_serial,
    mk_targz,
    string_to_list,
    rmtree,
)
from lava_dispatcher.client.lmc_utils import (
    generate_image,
    image_partition_mounted,
)


class MasterImageTarget(Target):

    MASTER_PS1 = 'root@master [rc=$(echo \$?)]# '
    MASTER_PS1_PATTERN = 'root@master \[rc=(\d+)\]# '

    def __init__(self, context, config):
        super(MasterImageTarget, self).__init__(context, config)

        Target.android_deployment_data['boot_cmds'] = 'boot_cmds_android'
        Target.ubuntu_deployment_data['boot_cmds'] = 'boot_cmds'
        Target.oe_deployment_data['boot_cmds'] = 'boot_cmds_oe'
        Target.fedora_deployment_data['boot_cmds'] = 'boot_cmds'

        # used for tarballcache logic to get proper boot_cmds
        Target.ubuntu_deployment_data['data_type'] = 'ubuntu'
        Target.oe_deployment_data['data_type'] = 'oe'
        Target.fedora_deployment_data['data_type'] = 'fedora'
        self.target_map = {
            'android': Target.android_deployment_data,
            'oe': Target.oe_deployment_data,
            'ubuntu': Target.ubuntu_deployment_data,
            'fedora': Target.fedora_deployment_data,
            }

        self.master_ip = None
        self.device_version = None

        if config.pre_connect_command:
            self.context.run_command(config.pre_connect_command)

        self.proc = connect_to_serial(self.context)

    def get_device_version(self):
        return self.device_version

    def power_on(self):
        self._boot_linaro_image()
        return self.proc

    def power_off(self, proc):
        # we always leave master image devices powered on
        pass

    def deploy_linaro(self, hwpack, rfs, bootloader):
        self.boot_master_image()

        image_file = generate_image(self, hwpack, rfs, self.scratch_dir, bootloader)
        (boot_tgz, root_tgz, data) = self._generate_tarballs(image_file)

        self._deploy_tarballs(boot_tgz, root_tgz)

    def deploy_android(self, boot, system, userdata):
        self.boot_master_image()

        sdir = self.scratch_dir
        boot = download_image(boot, self.context, sdir, decompress=False)
        system = download_image(system, self.context, sdir, decompress=False)
        data = download_image(userdata, self.context, sdir, decompress=False)

        with self._as_master() as master:
            self._format_testpartition(master, 'ext4')
            self._deploy_android_tarballs(master, boot, system, data)

            if master.has_partition_with_label('userdata') and \
                   master.has_partition_with_label('sdcard'):
                _purge_linaro_android_sdcard(master)

        self.deployment_data = Target.android_deployment_data

    def _deploy_android_tarballs(self, master, boot, system, data):
        tmpdir = self.context.config.lava_image_tmpdir
        url = self.context.config.lava_image_url

        boot = boot.replace(tmpdir, '')
        system = system.replace(tmpdir, '')
        data = data.replace(tmpdir, '')

        boot_url = '/'.join(u.strip('/') for u in [url, boot])
        system_url = '/'.join(u.strip('/') for u in [url, system])
        data_url = '/'.join(u.strip('/') for u in [url, data])

        _deploy_linaro_android_boot(master, boot_url, self)
        _deploy_linaro_android_system(master, system_url)
        _deploy_linaro_android_data(master, data_url)

    def deploy_linaro_prebuilt(self, image):
        self.boot_master_image()

        if self.context.job_data.get('health_check', False):
            (boot_tgz, root_tgz, data) = tarballcache.get_tarballs(
                self.context, image, self.scratch_dir, self._generate_tarballs)
            self.deployment_data = self.target_map[data]
        else:
            image_file = download_image(image, self.context, self.scratch_dir)
            (boot_tgz, root_tgz, data) = self._generate_tarballs(image_file)

        self._deploy_tarballs(boot_tgz, root_tgz)

    def _deploy_tarballs(self, boot_tgz, root_tgz):
        tmpdir = self.context.config.lava_image_tmpdir
        url = self.context.config.lava_image_url

        boot_tarball = boot_tgz.replace(tmpdir, '')
        root_tarball = root_tgz.replace(tmpdir, '')
        boot_url = '/'.join(u.strip('/') for u in [url, boot_tarball])
        root_url = '/'.join(u.strip('/') for u in [url, root_tarball])
        with self._as_master() as master:
            self._format_testpartition(master, 'ext4')
            try:
                _deploy_linaro_rootfs(master, root_url)
                _deploy_linaro_bootfs(master, boot_url)
            except:
                logging.exception("Deployment failed")
                raise CriticalError("Deployment failed")

    def _rewrite_partition_number(self, matchobj):
        """ Returns the partition number after rewriting it to n+2.
        """
        partition = int(matchobj.group('partition')) + 2
        return matchobj.group(0)[:2] + ':' + str(partition) + ' '

    def _rewrite_boot_cmds(self, boot_cmds):
        """
        Returns boot_cmds list after rewriting things such as:
        
        * partition number from n to n+2
        * root=LABEL=testrootfs or root=/dev/mmcblk1p5 instead of
          root=UUID=ab34-...
        """

        # This console value is specific to snowball. A snowball has mmcblk1
        if 'ttyAMA2' in boot_cmds:
            boot_cmds = re.sub(r"root=UUID=\S+",
                               "root=/dev/mmcblk1p5",
                               boot_cmds,
                               re.MULTILINE)
        else:
            boot_cmds = re.sub(r"root=UUID=\S+",
                               "root=LABEL=testrootfs",
                               boot_cmds,
                               re.MULTILINE)

        pattern = "\s+\d+:(?P<partition>\d+)\s+"
        boot_cmds = re.sub(
            pattern, self._rewrite_partition_number, boot_cmds, re.MULTILINE)
        
        return boot_cmds.split('\n')

    def _customize_linux(self, image):
        super(MasterImageTarget, self)._customize_linux(image)
        boot_part = self.config.boot_part

        # Read boot related file from the boot partition of image.
        with image_partition_mounted(image, boot_part) as mnt:
            for boot_file in self.config.boot_files:
                boot_path = os.path.join(mnt, boot_file)
                if os.path.exists(boot_path):
                    with open(boot_path, 'r') as f:
                        boot_cmds = self._rewrite_boot_cmds(f.read())
                        self.deployment_data['boot_cmds_dynamic'] = boot_cmds
                    break

    def _format_testpartition(self, runner, fstype):
        logging.info("Format testboot and testrootfs partitions")
        runner.run('umount /dev/disk/by-label/testrootfs', failok=True)
        runner.run('mkfs -t %s -q /dev/disk/by-label/testrootfs -L testrootfs'
            % fstype, timeout=1800)
        runner.run('umount /dev/disk/by-label/testboot', failok=True)
        runner.run('mkfs.vfat /dev/disk/by-label/testboot -n testboot')

    def _generate_tarballs(self, image_file):
        self._customize_linux(image_file)
        boot_tgz = os.path.join(self.scratch_dir, "boot.tgz")
        root_tgz = os.path.join(self.scratch_dir, "root.tgz")
        try:
            _extract_partition(image_file, self.config.boot_part, boot_tgz)
            _extract_partition(image_file, self.config.root_part, root_tgz)
        except:
            logging.exception("Failed to generate tarballs")
            raise

        # we need to associate the deployment data with these so that we
        # can provide the proper boot_cmds later on in the job
        data = self.deployment_data['data_type']
        return boot_tgz, root_tgz, data

    def target_extract(self, runner, tar_url, dest, timeout=-1, num_retry=5):
        decompression_char = ''
        if tar_url.endswith('.gz') or tar_url.endswith('.tgz'):
            decompression_char = 'z'
        elif tar_url.endswith('.bz2'):
            decompression_char = 'j'
        else:
            raise RuntimeError('bad file extension: %s' % tar_url)

        while num_retry > 0:
            try:
                runner.run(
                    'wget --no-check-certificate --no-proxy '
                    '--connect-timeout=30 -S --progress=dot -e dotbytes=2M '
                    '-O- %s | '
                    'tar --warning=no-timestamp --numeric-owner -C %s -x%sf -'
                    % (tar_url, dest, decompression_char),
                    timeout=timeout)
                return
            except (OperationFailed, pexpect.TIMEOUT):
                logging.warning(("transfering %s failed. %d retry left."
                    % (tar_url, num_retry - 1)))

            if num_retry > 1:
                # send CTRL C in case wget still hasn't exited.
                self.proc.sendcontrol("c")
                self.proc.sendline(
                    "echo 'retry left %s time(s)'" % (num_retry - 1))
                # And wait a little while.
                sleep_time = 60
                logging.info("Wait %d second before retry" % sleep_time)
                time.sleep(sleep_time)
            num_retry = num_retry - 1

        raise RuntimeError('extracting %s on target failed' % tar_url)

    def get_partition(self, runner, partition):
        if partition == self.config.boot_part:
            partition = '/dev/disk/by-label/testboot'
        elif partition == self.config.root_part:
            partition = '/dev/disk/by-label/testrootfs'
        elif partition == self.config.sdcard_part_android_org:
            partition = '/dev/disk/by-label/sdcard'
        elif partition == self.config.data_part_android_org:
            lbl = _android_data_label(runner)
            partition = '/dev/disk/by-label/%s' % lbl
        else:
            raise RuntimeError(
                'unknown master image partition(%d)' % partition)
        return partition

    @contextlib.contextmanager
    def file_system(self, partition, directory):
        logging.info('attempting to access master filesystem %r:%s' %
            (partition, directory))

        assert directory != '/', "cannot mount entire partition"

        with self._as_master() as runner:
            partition = self.get_partition(runner, partition)
            runner.run('mount %s /mnt' % partition)
            try:
                targetdir = os.path.join('/mnt/%s' % directory)
                if not runner.is_file_exist(targetdir):
                    runner.run('mkdir %s' % targetdir)

                parent_dir, target_name = os.path.split(targetdir)

                runner.run('tar -czf /tmp/fs.tgz -C %s %s' %
                    (parent_dir, target_name))
                runner.run('cd /tmp')  # need to be in same dir as fs.tgz
                self.proc.sendline('python -m SimpleHTTPServer 0 2>/dev/null')
                match_id = self.proc.expect([
                    'Serving HTTP on 0.0.0.0 port (\d+) \.\.',
                    pexpect.EOF, pexpect.TIMEOUT])
                if match_id != 0:
                    msg = "Unable to start HTTP server on master"
                    logging.error(msg)
                    raise CriticalError(msg)
                port = self.proc.match.groups()[match_id]

                url = "http://%s:%s/fs.tgz" % (self.master_ip, port)
                tf = download_with_retry(
                    self.context, self.scratch_dir, url, False)

                tfdir = os.path.join(self.scratch_dir, str(time.time()))
                try:
                    os.mkdir(tfdir)
                    self.context.run_command('tar -C %s -xzf %s' % (tfdir, tf))
                    yield os.path.join(tfdir, target_name)

                finally:
                    tf = os.path.join(self.scratch_dir, 'fs.tgz')
                    mk_targz(tf, tfdir)
                    rmtree(tfdir)

                    self.proc.sendcontrol('c')  # kill SimpleHTTPServer

                    # get the last 2 parts of tf, ie "scratchdir/tf.tgz"
                    tf = '/'.join(tf.split('/')[-2:])
                    url = '%s/%s' % (self.context.config.lava_image_url, tf)
                    runner.run('rm -rf %s' % targetdir)
                    self.target_extract(runner, url, parent_dir)

            finally:
                    self.proc.sendcontrol('c')  # kill SimpleHTTPServer
                    runner.run('umount /mnt')

    def extract_tarball(self, tarball_url, partition, directory='/'):
        logging.info('extracting %s to target' % tarball_url)

        with self._as_master() as runner:
            partition = self.get_partition(runner, partition)
            runner.run('mount %s /mnt' % partition)
            try:
                self.target_extract(runner, tarball_url, '/mnt/%s' % directory)
            finally:
                runner.run('umount /mnt')

    def _wait_for_master_boot(self):
        self.proc.expect(self.config.image_boot_msg, timeout=300)
        self.proc.expect(self.config.master_str, timeout=300)

    def boot_master_image(self):
        """
        reboot the system, and check that we are in a master shell
        """
        attempts = 3
        in_master_image = False
        while (attempts > 0) and (not in_master_image):
            logging.info("Booting the system master image")
            try:
                self._soft_reboot()
                self._wait_for_master_boot()
            except (OperationFailed, pexpect.TIMEOUT) as e:
                logging.info("Soft reboot failed: %s" % e)
                try:
                    self._hard_reboot()
                    self._wait_for_master_boot()
                except (OperationFailed, pexpect.TIMEOUT) as e:
                    msg = "Hard reboot into master image failed: %s" % e
                    logging.warning(msg)
                    attempts = attempts - 1
                    continue

            try:
                self.proc.sendline('export PS1="%s"' % self.MASTER_PS1)
                self.proc.expect(
                    self.MASTER_PS1_PATTERN, timeout=120, lava_no_logging=1)
            except pexpect.TIMEOUT as e:
                msg = "Failed to get command line prompt: " % e
                logging.warning(msg)
                attempts = attempts - 1
                continue

            runner = MasterCommandRunner(self)
            try:
                self.master_ip = runner.get_master_ip()
                self.device_version = runner.get_device_version()
            except NetworkError as e:
                msg = "Failed to get network up: " % e
                logging.warning(msg)
                attempts = attempts - 1
                continue

            lava_proxy = self.context.config.lava_proxy
            if lava_proxy:
                logging.info("Setting up http proxy")
                runner.run("export http_proxy=%s" % lava_proxy, timeout=30)
            logging.info("System is in master image now")
            in_master_image = True

        if not in_master_image:
            msg = "Could not get master image booted properly"
            logging.critical(msg)
            raise CriticalError(msg)

    @contextlib.contextmanager
    def _as_master(self):
        """A session that can be used to run commands in the master image."""
        self.proc.sendline("")
        match_id = self.proc.expect(
            [self.MASTER_PS1_PATTERN, pexpect.TIMEOUT],
            timeout=10, lava_no_logging=1)
        if match_id == 1:
            self.boot_master_image()
        yield MasterCommandRunner(self)

    def _soft_reboot(self):
        logging.info("Perform soft reboot the system")
        self.master_ip = None
        # Try to C-c the running process, if any.
        self.proc.sendcontrol('c')
        self.proc.sendline(self.config.soft_boot_cmd)
        # Looking for reboot messages or if they are missing, the U-Boot
        # message will also indicate the reboot is done.
        match_id = self.proc.expect(
            [pexpect.TIMEOUT, 'Restarting system.',
             'The system is going down for reboot NOW',
             'Will now restart', 'U-Boot'], timeout=120)
        if match_id == 0:
            raise OperationFailed("Soft reboot failed")

    def _hard_reboot(self):
        logging.info("Perform hard reset on the system")
        self.master_ip = None
        if self.config.hard_reset_command != "":
            self.context.run_command(self.config.hard_reset_command)
        else:
            self.proc.send("~$")
            self.proc.sendline("hardreset")
            self.proc.empty_buffer()

    def _enter_bootloader(self):
        if self.proc.expect(self.config.interrupt_boot_prompt) != 0:
            raise Exception("Failed to enter bootloader")
        self.proc.sendline(self.config.interrupt_boot_command)

    def _boot_linaro_image(self):
        boot_cmds = self.deployment_data['boot_cmds']

        options = boot_options.as_dict(self, defaults={'boot_cmds': boot_cmds})
        if 'boot_cmds' in options:
            boot_cmds = options['boot_cmds'].value

        logging.info('boot_cmds attribute: %s', boot_cmds)

        # Check if we have already got some values from image's boot file.
        if self.deployment_data.get('boot_cmds_dynamic'):
            boot_cmds = self.deployment_data['boot_cmds_dynamic']
        else:
            boot_cmds = self.config.cp.get('__main__', boot_cmds)
            boot_cmds = string_to_list(boot_cmds.encode('ascii'))

        self._boot(boot_cmds)

    def _boot(self, boot_cmds):
        try:
            self._soft_reboot()
            self._enter_bootloader()
        except:
<<<<<<< HEAD
            logging.exception("enter uboot failed")
=======
            logging.exception("_enter_bootloader failed")
>>>>>>> faf35e6e
            self._hard_reboot()
            self._enter_bootloader()
        self.proc.sendline(boot_cmds[0])
        for line in range(1, len(boot_cmds)):
            self.proc.expect(self.config.bootloader_prompt, timeout=300)
            self.proc.sendline(boot_cmds[line])


target_class = MasterImageTarget


class MasterCommandRunner(NetworkCommandRunner):
    """A CommandRunner to use when the board is booted into the master image.
    """

    def __init__(self, target):
        super(MasterCommandRunner, self).__init__(
            target, target.MASTER_PS1_PATTERN, prompt_str_includes_rc=True)

    def get_master_ip(self):
        logging.info("Waiting for network to come up")
        try:
            self.wait_network_up(timeout=20)
        except NetworkError:
            logging.exception("Unable to reach LAVA server")
            raise

        pattern1 = "<(\d?\d?\d?\.\d?\d?\d?\.\d?\d?\d?\.\d?\d?\d?)>"
        cmd = ("ifconfig %s | grep 'inet addr' | awk -F: '{print $2}' |"
                "awk '{print \"<\" $1 \">\"}'" %
                self._client.config.default_network_interface)
        self.run(
            cmd, [pattern1, pexpect.EOF, pexpect.TIMEOUT], timeout=5)
        if self.match_id != 0:
            msg = "Unable to determine master image IP address"
            logging.error(msg)
            raise CriticalError(msg)

        ip = self.match.group(1)
        logging.debug("Master image IP is %s" % ip)
        return ip

    def get_device_version(self):
        pattern = 'device_version=(\d+-\d+/\d+-\d+)'
        self.run("echo \"device_version="
                 "$(lava-master-image-info --master-image-hwpack "
                 "| sed 's/[^0-9-]//g; s/^-\+//')"
                 "/"
                 "$(lava-master-image-info --master-image-rootfs "
                 "| sed 's/[^0-9-]//g; s/^-\+//')"
                 "\"",
                 [pattern, pexpect.EOF, pexpect.TIMEOUT],
                 timeout = 5)

        device_version = None
        if self.match_id == 0:
            device_version = self.match.group(1)
            logging.debug('Master image version (hwpack/rootfs) is %s' % device_version)
        else:
            logging.warning('Could not determine image version!')

        return device_version

    def has_partition_with_label(self, label):
        if not label:
            return False

        path = '/dev/disk/by-label/%s' % label
        return self.is_file_exist(path)

    def is_file_exist(self, path):
        cmd = 'ls %s > /dev/null' % path
        rc = self.run(cmd, failok=True)
        if rc == 0:
            return True
        return False


def _extract_partition(image, partno, tarfile):
    """Mount a partition and produce a tarball of it

    :param image: The image to mount
    :param partno: The index of the partition in the image
    :param tarfile: path and filename of the tgz to output
    """
    with image_partition_mounted(image, partno) as mntdir:
        mk_targz(tarfile, mntdir, asroot=True)


def _deploy_linaro_rootfs(session, rootfs):
    logging.info("Deploying linaro image")
    session.run('udevadm trigger')
    session.run('mkdir -p /mnt/root')
    session.run('mount /dev/disk/by-label/testrootfs /mnt/root')
    # The timeout has to be this long for vexpress. For a full desktop it
    # takes 214 minutes, plus about 25 minutes for the mkfs ext3, add
    # another hour to err on the side of caution.
    session._client.target_extract(session, rootfs, '/mnt/root', timeout=18000)

    #DO NOT REMOVE - diverting flash-kernel and linking it to /bin/true
    #prevents a serious problem where packages getting installed that
    #call flash-kernel can update the kernel on the master image
    if session.run('chroot /mnt/root which dpkg-divert', failok=True) == 0:
        session.run(
            'chroot /mnt/root dpkg-divert --local /usr/sbin/flash-kernel')
    session.run(
        'chroot /mnt/root ln -sf /bin/true /usr/sbin/flash-kernel')
    session.run('umount /mnt/root')


def _deploy_linaro_bootfs(session, bootfs):
    logging.info("Deploying linaro bootfs")
    session.run('udevadm trigger')
    session.run('mkdir -p /mnt/boot')
    session.run('mount /dev/disk/by-label/testboot /mnt/boot')
    session._client.target_extract(session, bootfs, '/mnt/boot')
    session.run('umount /mnt/boot')


def _deploy_linaro_android_boot(session, boottbz2, target):
    logging.info("Deploying test boot filesystem")
    session.run('mkdir -p /mnt/lava/boot')
    session.run('mount /dev/disk/by-label/testboot /mnt/lava/boot')
    session._client.target_extract(session, boottbz2, '/mnt/lava')
    _recreate_uInitrd(session, target)
    session.run('umount /mnt/lava/boot')


def _update_uInitrd_partitions(session, rc_filename):
    # Original android sdcard partition layout by l-a-m-c
    sys_part_org = session._client.config.sys_part_android_org
    cache_part_org = session._client.config.cache_part_android_org
    data_part_org = session._client.config.data_part_android_org
    # Sdcard layout in Lava image
    sys_part_lava = session._client.config.sys_part_android
    data_part_lava = session._client.config.data_part_android

    # delete use of cache partition
    session.run('sed -i "/\/dev\/block\/mmcblk0p%s/d" %s'
                % (cache_part_org, rc_filename))

    blkorg = session._client.config.android_orig_block_device
    blklava = session._client.config.android_lava_block_device
    session.run('sed -i "s/%sp%s/%sp%s/g" %s'
                % (blkorg, data_part_org, blklava, data_part_lava, rc_filename))
    session.run('sed -i "s/%sp%s/%sp%s/g" %s'
                % (blkorg, sys_part_org, blklava, sys_part_lava, rc_filename))


def _recreate_uInitrd(session, target):
    logging.debug("Recreate uInitrd")

    session.run('mkdir -p ~/tmp/')
    session.run('mv /mnt/lava/boot/uInitrd ~/tmp')
    session.run('cd ~/tmp/')

    session.run('dd if=uInitrd of=uInitrd.data ibs=64 skip=1')
    session.run('mv uInitrd.data ramdisk.cpio.gz')
    session.run('gzip -d -f ramdisk.cpio.gz; cpio -i -F ramdisk.cpio')

    session.run(
        'sed -i "/export PATH/a \ \ \ \ export PS1 \'%s\'" init.rc' %
        target.ANDROID_TESTER_PS1)

    # The mount partitions have moved from init.rc to init.partitions.rc
    # For backward compatible with early android build, we update both rc files
    # For omapzoom and aosp and JB4.2 the operation for mounting partitions are
    # in init.omap4pandaboard.rc and fstab.* files
    possible_partitions_files = session._client.config.possible_partitions_files

    for f in possible_partitions_files:
        if session.is_file_exist(f):
            _update_uInitrd_partitions(session, f)
            session.run("cat %s" % f, failok=True)

    session.run('cpio -i -t -F ramdisk.cpio | cpio -o -H newc | \
            gzip > ramdisk_new.cpio.gz')

    session.run(
        'mkimage -A arm -O linux -T ramdisk -n "Android Ramdisk Image" \
            -d ramdisk_new.cpio.gz uInitrd')

    session.run('cd -')
    session.run('mv ~/tmp/uInitrd /mnt/lava/boot/uInitrd')
    session.run('rm -rf ~/tmp')


def _deploy_linaro_android_system(session, systemtbz2):
    logging.info("Deploying the system filesystem")
    target = session._client

    session.run('mkdir -p /mnt/lava/system')
    session.run('mount /dev/disk/by-label/testrootfs /mnt/lava/system')
    # Timeout has to be this long because of older vexpress motherboards
    # being somewhat slower
    session._client.target_extract(
        session, systemtbz2, '/mnt/lava', timeout=3600)

    if session.has_partition_with_label('userdata') and \
       session.has_partition_with_label('sdcard') and \
       session.is_file_exist('/mnt/lava/system/etc/vold.fstab'):
        # If there is no userdata partition on the sdcard(like iMX and Origen),
        # then the sdcard partition will be used as the userdata partition as
        # before, and so cannot be used here as the sdcard on android
        original = 'dev_mount sdcard %s %s ' % (
            target.config.sdcard_mountpoint_path,
            target.config.sdcard_part_android_org)
        replacement = 'dev_mount sdcard %s %s ' % (
            target.config.sdcard_mountpoint_path,
            target.config.sdcard_part_android)
        sed_cmd = "s@{original}@{replacement}@".format(original=original,
                                                       replacement=replacement)
        session.run(
            'sed -i "%s" /mnt/lava/system/etc/vold.fstab' % sed_cmd,
            failok=True)
        session.run("cat /mnt/lava/system/etc/vold.fstab", failok=True)

    script_path = '%s/%s' % ('/mnt/lava', '/system/bin/disablesuspend.sh')
    if not session.is_file_exist(script_path):
        session.run("sh -c 'export http_proxy=%s'" %
            target.context.config.lava_proxy)
        session.run('wget --no-check-certificate %s -O %s' %
            (target.config.git_url_disablesuspend_sh, script_path))
        session.run('chmod +x %s' % script_path)
        session.run('chown :2000 %s' % script_path)

    session.run(
        ('sed -i "s/^PS1=.*$/PS1=\'%s\'/" '
         '/mnt/lava/system/etc/mkshrc') % target.ANDROID_TESTER_PS1,
        failok=True)

    session.run('umount /mnt/lava/system')


def _purge_linaro_android_sdcard(session):
    logging.info("Reformatting Linaro Android sdcard filesystem")
    session.run('mkfs.vfat /dev/disk/by-label/sdcard -n sdcard')
    session.run('udevadm trigger')


def _android_data_label(session):
    data_label = 'userdata'
    if not session.has_partition_with_label(data_label):
        #consider the compatiblity, here use the existed sdcard partition
        data_label = 'sdcard'
    return data_label


def _deploy_linaro_android_data(session, datatbz2):
    data_label = _android_data_label(session)
    session.run('umount /dev/disk/by-label/%s' % data_label, failok=True)
    session.run('mkfs.ext4 -q /dev/disk/by-label/%s -L %s' %
        (data_label, data_label))
    session.run('udevadm trigger')
    session.run('mkdir -p /mnt/lava/data')
    session.run('mount /dev/disk/by-label/%s /mnt/lava/data' % (data_label))
    session._client.target_extract(session, datatbz2, '/mnt/lava', timeout=600)
    session.run('umount /mnt/lava/data')<|MERGE_RESOLUTION|>--- conflicted
+++ resolved
@@ -484,11 +484,7 @@
             self._soft_reboot()
             self._enter_bootloader()
         except:
-<<<<<<< HEAD
-            logging.exception("enter uboot failed")
-=======
             logging.exception("_enter_bootloader failed")
->>>>>>> faf35e6e
             self._hard_reboot()
             self._enter_bootloader()
         self.proc.sendline(boot_cmds[0])
