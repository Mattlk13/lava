--- conflicted
+++ resolved
@@ -23,17 +23,10 @@
 from datetime import datetime
 import logging
 import traceback
-<<<<<<< HEAD
-import logging
-=======
-from lava_dispatcher.actions import BaseAction
-from lava_dispatcher.client import OperationFailed
-from lava_dispatcher.config import get_config
-
->>>>>>> 27b58090
 
 from lava_dispatcher.actions import BaseAction
 from lava_dispatcher.client import OperationFailed, CriticalError
+from lava_dispatcher.config import get_config
 
 def _setup_testrootfs(client):
     #Make sure in master image
