--- conflicted
+++ resolved
@@ -20,18 +20,11 @@
 import logging
 import os
 import pexpect
-import re
 import sys
+from tempfile import mkdtemp
 import time
-<<<<<<< HEAD
+
 from lava_dispatcher.client import LavaClient, NetworkError, GeneralError
-import logging
-=======
->>>>>>> 0ecb6e68
-
-from tempfile import mkdtemp
-
-from lava_dispatcher.client import LavaClient, OperationFailed, NetworkError, GeneralError
 from lava_dispatcher.utils import string_to_list
 
 
@@ -55,26 +48,8 @@
         return False
 
     def boot_linaro_android_image(self):
-<<<<<<< HEAD
         """Reboot the system to the test android image."""
         self._boot(string_to_list(self.config.get('boot_cmds_android')))
-=======
-        """ Reboot the system to the test android image
-        """
-        self.soft_reboot()
-        try:
-            self.enter_uboot()
-        except:
-            logging.exception('enter_uboot failed')
-            self.hard_reboot()
-            self.enter_uboot()
-        bootloader_prompt = re.escape(self.device_option('bootloader_prompt'))
-        boot_cmds = string_to_list(self.config.get('boot_cmds_android'))
-        self.proc.sendline(boot_cmds[0])
-        for line in range(1, len(boot_cmds)):
-            self.proc.expect(bootloader_prompt)
-            self.proc.sendline(boot_cmds[line])
->>>>>>> 0ecb6e68
         self.in_test_shell()
         self.proc.sendline("export PS1=\"root@linaro: \"")
 
