--- conflicted
+++ resolved
@@ -88,15 +88,11 @@
         self.match_id = None
         self.match = None
 
-<<<<<<< HEAD
+    def wait_for_prompt(self, timeout = -1):
+        wait_for_prompt(self._connection, self._prompt_str, timeout)
+
     def run(self, cmd, response=None, timeout=-1, failok=False,
                                                     wait_prompt=True):
-=======
-    def wait_for_prompt(self, timeout = -1):
-        wait_for_prompt(self._connection, self._prompt_str, timeout)
-
-    def run(self, cmd, response=None, timeout=-1, failok=False):
->>>>>>> a1b79f7c
         """Run `cmd` and wait for a shell response.
 
         :param cmd: The command to execute.
@@ -130,12 +126,8 @@
             self.match_id = None
             self.match = None
 
-<<<<<<< HEAD
         if wait_prompt:
-            wait_for_prompt(self._connection, self._prompt_str, timeout)
-=======
-        self.wait_for_prompt(timeout)
->>>>>>> a1b79f7c
+            self.wait_for_prompt(timeout)
 
             if self._prompt_str_includes_rc:
                 rc = int(self._connection.match.group(1))
