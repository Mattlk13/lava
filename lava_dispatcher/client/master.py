--- conflicted
+++ resolved
@@ -365,9 +365,7 @@
                       kernel_matrix=None, use_cache=True, rootfstype='ext3'):
         LAVA_IMAGE_TMPDIR = self.context.lava_image_tmpdir
         LAVA_IMAGE_URL = self.context.lava_image_url
-<<<<<<< HEAD
         lava_proxy = self.context.lava_proxy
-=======
 
         # validate in parameters
         if image is None:
@@ -380,7 +378,6 @@
                         "cannot specify hwpack or rootfs when specifying image")
 
         # generate image if needed
->>>>>>> 3fdcee3c
         try:
             if image is None:
                 image_file = generate_image(self, hwpack, rootfs, kernel_matrix, use_cache)
@@ -388,43 +385,10 @@
             else:
                 tarball_dir = mkdtemp(dir=LAVA_IMAGE_TMPDIR)
                 os.chmod(tarball_dir, 0755)
-                if use_cache:
-<<<<<<< HEAD
-                    proxy = lava_proxy
-                else:
-                    proxy = None
+                proxy = lava_proxy if use_cache else None
                 image_file = download(image, tarball_dir, proxy)
                 image_file = self.decompress(image_file)
-            boot_tgz, root_tgz = self._generate_tarballs(image_file)
-=======
-                    lava_cachedir = self.context.lava_cachedir
-                    if self._are_tarballs_cached(image, lava_cachedir):
-                        logging.info("Reusing cached tarballs")
-                        boot_tgz, root_tgz = self._get_cached_tarballs(image, tarball_dir, lava_cachedir)
-                    else:
-                        logging.info("Downloading and caching the tarballs")
-                        # in some corner case, there can be more than one lava-dispatchers execute
-                        # caching of same tarballs exact at the same time. One of them will successfully
-                        # get the lock directory. The rest will skip the caching if _about_to_cache_tarballs
-                        # return false.
-                        should_cache = self._about_to_cache_tarballs(image, lava_cachedir)
-                        image_file = download_with_cache(image, tarball_dir, lava_cachedir)
-                        image_file = self.decompress(image_file)
-                        boot_tgz, root_tgz = self._generate_tarballs(image_file)
-                        if should_cache:
-                            self._cache_tarballs(image, boot_tgz, root_tgz, lava_cachedir)
-                else:
-                    image_file = download(image, tarball_dir)
-                    image_file = self.decompress(image_file)
-                    boot_tgz, root_tgz = self._generate_tarballs(image_file)
-                    # remove the cached tarballs
-                    cache_loc = self._tarball_url_to_cache(image, lava_cachedir)
-                    shutil.rmtree(cache_loc, ignore_errors = true)
-                    # remove the cached image files
-                    cache_loc = url_to_cache
-                    shutil.rmtree(cache_loc, ignore_errors = true)
-
->>>>>>> 3fdcee3c
+                boot_tgz, root_tgz = self._generate_tarballs(image_file)
         except CriticalError:
             raise
         except:
@@ -544,10 +508,7 @@
         os.chmod(tarball_dir, 0755)
         logging.info("Downloading the image files")
 
-        if use_cache:
-            proxy = lava_proxy
-        else:
-            proxy = None
+        proxy = lava_proxy if use_cache else None
         boot_path = download(boot_url, tarball_dir, proxy)
         system_path = download(system_url, tarball_dir, proxy)
         data_path = download(data_url, tarball_dir, proxy)
