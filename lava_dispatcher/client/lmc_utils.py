--- conflicted
+++ resolved
@@ -58,13 +58,8 @@
     _run_linaro_media_create(client.context, cmd)
     return image_file
 
-<<<<<<< HEAD
 def generate_fastmodel_image(hwpack, rootfs, odir, bootloader='u_boot', size="2000M"):
     cmd = ("flock /var/lock/lava-lmc.lck linaro-media-create "
-=======
-def generate_fastmodel_image(context, hwpack, rootfs, odir, bootloader='u_boot', size="2000M"):
-    cmd = ("flock /var/lock/lava-lmc.lck sudo linaro-media-create "
->>>>>>> 52faa991
            "--dev fastmodel --output-directory %s --image-size %s "
            "--hwpack %s --binary %s --hwpack-force-yes --bootloader %s" %
             (odir, size, hwpack, rootfs, bootloader) )
