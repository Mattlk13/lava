--- conflicted
+++ resolved
@@ -61,12 +61,7 @@
 def generate_fastmodel_image(context, hwpack, rootfs, odir, bootloader='u_boot', size="2000M"):
     cmd = ("flock /var/lock/lava-lmc.lck sudo linaro-media-create "
            "--dev vexpress --output-directory %s --image-size %s "
-<<<<<<< HEAD
-           "--hwpack %s --binary %s --hwpack-force-yes --bootloader %s" %
-            (odir, size, hwpack, rootfs, bootloader) )
-=======
            "--hwpack %s --binary %s --hwpack-force-yes --bootloader %s" % (odir, size, hwpack, rootfs, bootloader))
->>>>>>> e7025549
     logging.info("Generating fastmodel image with: %s" % cmd)
     _run_linaro_media_create(context, cmd)
 
