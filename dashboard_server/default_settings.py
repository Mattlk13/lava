--- conflicted
+++ resolved
@@ -87,13 +87,7 @@
 SITE_ID = 1
 
 LOGIN_REDIRECT_URL = '/dashboard/'
-<<<<<<< HEAD
-=======
-LOGIN_URL = '/openid/login/'
-# If you want login to work against your local user DB, uncomment the line
-# below.
-# LOGIN_URL = '/accounts/login/'
->>>>>>> 7b29b809
+LOGIN_URL = '/accounts/login/'
 
 # List of callables that know how to import templates from various sources.
 TEMPLATE_LOADERS = (
@@ -158,8 +152,6 @@
     "django.core.context_processors.debug",
     "django.core.context_processors.i18n",
     "django.core.context_processors.media",
-    # Launch Control provided context processors
-    'dashboard_server.context_processors.login_url',
     )
 
 # python-openid is too noisy, so we silence it.
