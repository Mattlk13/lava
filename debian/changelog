<<<<<<< HEAD
lava-dispatcher (0.32.2-3) unstable; urgency=low

  * Add antonio's kvm branch for testing
  * Set the default_config_dir for when not inside a virtualenv

 -- Neil Williams <codehelp@debian.org>  Mon, 10 Jun 2013 12:10:36 +0100
=======
lava-dispatcher (0.32.3-1) unstable; urgency=low

  * Testing MultiNode

 -- Neil Williams <codehelp@debian.org>  Tue, 02 Jul 2013 22:38:39 +0100
>>>>>>> 3a277d06

lava-dispatcher (0.32.2-2) unstable; urgency=low

  * Add helpers for correct dependency calculations.

 -- Neil Williams <codehelp@debian.org>  Wed, 05 Jun 2013 20:47:59 +0100

lava-dispatcher (0.32.2-1) unstable; urgency=low

  * Initial release (Closes: #nnnn)  <nnnn is the bug number of your ITP>

 -- Neil Williams <codehelp@debian.org>  Fri, 24 May 2013 13:11:45 +0100<|MERGE_RESOLUTION|>--- conflicted
+++ resolved
@@ -1,17 +1,15 @@
-<<<<<<< HEAD
+lava-dispatcher (0.32.3-1) unstable; urgency=low
+
+  * Testing MultiNode
+
+ -- Neil Williams <codehelp@debian.org>  Tue, 02 Jul 2013 22:38:39 +0100
+
 lava-dispatcher (0.32.2-3) unstable; urgency=low
 
   * Add antonio's kvm branch for testing
   * Set the default_config_dir for when not inside a virtualenv
 
  -- Neil Williams <codehelp@debian.org>  Mon, 10 Jun 2013 12:10:36 +0100
-=======
-lava-dispatcher (0.32.3-1) unstable; urgency=low
-
-  * Testing MultiNode
-
- -- Neil Williams <codehelp@debian.org>  Tue, 02 Jul 2013 22:38:39 +0100
->>>>>>> 3a277d06
 
 lava-dispatcher (0.32.2-2) unstable; urgency=low
 
