"""
Unit tests of the Dashboard application
"""
import contextlib
import datetime
import hashlib
import xmlrpclib

from django.conf import settings
from django.contrib.auth import login
from django.contrib.auth.models import User, Group
from django.contrib.contenttypes import generic
from django.core.files.base import ContentFile
<<<<<<< HEAD
from django.db import IntegrityError
from django.http import HttpRequest
=======
from django.db import models, IntegrityError
>>>>>>> c86e84e6
from django.test import TestCase
from django.test.client import Client
from django.utils.importlib import import_module

from dashboard_app import fixtures
from launch_control.utils.call_helper import ObjectFactoryMixIn
from dashboard_app.models import (
        Bundle,
        BundleStream,
        HardwareDevice,
        SoftwarePackage,
        Test,
        TestCase as TestCaseModel,
        TestRun,
        Attachment,
        )
from dashboard_app.dispatcher import (
        DjangoXMLRPCDispatcher,
        FaultCodes,
        xml_rpc_signature,
        )
from dashboard_app.xmlrpc import errors


class SoftwarePackageTestCase(TestCase, ObjectFactoryMixIn):

    class Dummy:
        class SoftwarePackage:
            name = 'libfoo'
            version = '1.2.0'

    def test_creation_1(self):
        dummy, sw_package = self.make_and_get_dummy(SoftwarePackage)
        sw_package.save()
        self.assertEqual(sw_package.name, dummy.name)
        self.assertEqual(sw_package.version, dummy.version)

    def test_uniqueness(self):
        pkg1 = self.make(SoftwarePackage)
        pkg1.save()
        pkg2 = self.make(SoftwarePackage)
        self.assertRaises(IntegrityError, pkg2.save)


class HardwarePackageTestCase(TestCase, ObjectFactoryMixIn):

    class Dummy:
        class HardwareDevice:
            device_type = 'device.cpu'
            description = 'some cpu'

    def test_creation(self):
        dummy, hw_device = self.make_and_get_dummy(HardwareDevice)
        hw_device.save()
        self.assertEqual(hw_device.device_type, dummy.device_type)
        self.assertEqual(hw_device.description, dummy.description)

    def test_attributes(self):
        hw_device = self.make(HardwareDevice)
        hw_device.save()
        hw_device.attributes.create(name="connection-bus", value="usb")
        self.assertEqual(hw_device.attributes.count(), 1)
        attr = hw_device.attributes.get()
        self.assertEqual(attr.name, "connection-bus")
        self.assertEqual(attr.value, "usb")

    def test_attributes_uniqueness(self):
        hw_device = self.make(HardwareDevice)
        hw_device.save()
        hw_device.attributes.create(name="name", value="value")
        self.assertRaises(IntegrityError, hw_device.attributes.create,
                name="name", value="value")


class BundleTest(TestCase):

    _NAME = "name"
    _SLUG = "slug"
    _GROUPNAME = "group"
    _USERNAME = "user"

    scenarios = [
        ('anonymous-no-slug', {
            'pathname': '/anonymous/',
            }),
        ('anonymous-with-slug', {
            'name': _NAME,
            'slug': _SLUG,
            'pathname': '/anonymous/slug/',
            }),
        ('personal-no-slug', {
            'username': _USERNAME,
            'pathname': '/personal/user/',
            }),
        ('personal-with-slug', {
            'username': _USERNAME,
            'name': _NAME,
            'slug': _SLUG,
            'pathname': '/personal/user/slug/',
            }),
        ('team-no-slug', {
            'groupname': _GROUPNAME,
            'pathname': '/team/group/',
            }),
        ('team-with-slug', {
            'groupname': _GROUPNAME,
            'name': _NAME,
            'slug': _SLUG,
            'pathname': '/team/group/slug/',
            }),
        ]

    groupname = None
    username = None
    group = None
    user = None
    name = ''
    slug = ''

    def setUp(self):
        super(BundleTest, self).setUp()
        if self.username is not None:
            self.user = User.objects.create(username='user')
        if self.groupname is not None:
            self.group = Group.objects.create(name='group')

    def test_creation(self):
        bundle_stream = BundleStream.objects.create(user=self.user,
                group=self.group, name=self.name, slug=self.slug)
        bundle_stream.save()
        self.assertEqual(bundle_stream.user, self.user)
        self.assertEqual(bundle_stream.group, self.group)
        self.assertEqual(bundle_stream.name, self.name)
        self.assertEqual(bundle_stream.slug, self.slug)

    def test_team_named_stream(self):
        bundle_stream = BundleStream.objects.create(user=self.user,
                group=self.group, name=self.name, slug=self.slug)
        bundle_stream.save()
        self.assertEqual(bundle_stream.pathname, self.pathname)

    def test_pathname_uniqueness(self):
        bundle_stream = BundleStream.objects.create(user=self.user,
                group=self.group, name=self.name, slug=self.slug)
        bundle_stream.save()
        self.assertRaises(IntegrityError,
                BundleStream.objects.create,
                user=self.user, group=self.group, slug=self.slug,
                name=self.name)

    def test_pathname_update(self):
        bundle_stream = BundleStream.objects.create(user=self.user,
                group=self.group, name=self.name, slug=self.slug)
        bundle_stream.save()
        old_pathname = bundle_stream.pathname
        bundle_stream.slug += "-changed"
        bundle_stream.save()
        self.assertNotEqual(bundle_stream.pathname, old_pathname)
        self.assertEqual(bundle_stream.pathname,
                bundle_stream._calc_pathname())


class TestConstructionTestCase(TestCase):

    scenarios = [
        ('simple1', {
            'test_id': 'org.linaro.testheads.android',
            'name': "Android test suite"}),
        ('simple2', {
            'test_id': 'org.mozilla.unit-tests',
            'name': "Mozilla unit test collection"})
    ]

    def test_construction(self):
        test = Test(test_id = self.test_id, name = self.name)
        test.save()
        self.assertEqual(test.test_id, self.test_id)
        self.assertEqual(test.name, self.name)

    def test_test_id_uniqueness(self):
        test = Test(test_id = self.test_id, name = self.name)
        test.save()
        test2 = Test(test_id = self.test_id)
        self.assertRaises(IntegrityError, test2.save)


class TestCaseConstructionTestCase(TestCase):

    scenarios = [
        ('simple1', {
            'test_id': 'org.linaro.testheads.android',
            'test_case_id': 'testcase1',
            'name': "Boot test"}),
        ('simple2', {
            'test_id': 'org.mozilla.unit-tests',
            'test_case_id': 'testcase125',
            'name': "Rendering test"})
    ]

    def setUp(self):
        super(TestCaseConstructionTestCase, self).setUp()
        self.test = Test(test_id=self.test_id)
        self.test.save()

    def test_construction(self):
        test_case = TestCaseModel(
            test = self.test,
            test_case_id = self.test_case_id,
            name = self.name)
        test_case.save()
        self.assertEqual(self.name, test_case.name)
        self.assertEqual(self.test_case_id, test_case.test_case_id)
        self.assertEqual(self.name, test_case.name)

    def test_test_and_test_case_id_uniqueness(self):
        test_case = TestCaseModel(
            test = self.test,
            test_case_id = self.test_case_id)
        test_case.save()
        test_case2 = TestCaseModel(
            test = self.test,
            test_case_id = self.test_case_id)
        self.assertRaises(IntegrityError, test_case2.save)


class TestCaseConstructionTestCase(TestCase):

    scenarios = [
        ('simple1', {
            'test_id': 'org.linaro.testheads.android',
            'test_case_id': 'testcase1',
            'name': "Boot test"}),
        ('simple2', {
            'test_id': 'org.mozilla.unit-tests',
            'test_case_id': 'testcase125',
            'name': "Rendering test"})
    ]

    def setUp(self):
        super(TestCaseConstructionTestCase, self).setUp()
        self.test = Test(test_id=self.test_id)
        self.test.save()

    def test_construction(self):
        test_case = TestCaseModel(
            test = self.test,
            test_case_id = self.test_case_id,
            name = self.name)
        test_case.save()
        self.assertEqual(self.name, test_case.name)
        self.assertEqual(self.test_case_id, test_case.test_case_id)
        self.assertEqual(self.name, test_case.name)

    def test_test_and_test_case_id_uniqueness(self):
        test_case = TestCaseModel(
            test = self.test,
            test_case_id = self.test_case_id)
        test_case.save()
        test_case2 = TestCaseModel(
            test = self.test,
            test_case_id = self.test_case_id)
        self.assertRaises(IntegrityError, test_case2.save)


class TestRunConstructionTestCase(TestCase):

    _TEST_ID = "test_id"
    _BUNDLE_PATHNAME = "/anonymous/"
    _BUNDLE_CONTENT_FILENAME = "bundle.txt"
    _BUNDLE_CONTENT = "content not relevant"

    def test_construction(self):
        test = Test.objects.create(test_id=self._TEST_ID)
        analyzer_assigned_uuid = '9695b58e-bfe9-11df-a9a4-002163936223'
        analyzer_assigned_date = datetime.datetime(2010, 9, 14, 12, 20, 00)
        time_check_performed = False
        with fixtures.created_bundles([(
            self._BUNDLE_PATHNAME, self._BUNDLE_CONTENT_FILENAME,
            self._BUNDLE_CONTENT), ]) as bundles:
            test_run = TestRun(
                bundle = bundles[0],
                test = test,
                analyzer_assigned_uuid = analyzer_assigned_uuid,
                analyzer_assigned_date = analyzer_assigned_date,
            )
            test_run.save()
            self.assertEqual(test_run.bundle, bundles[0])
            self.assertEqual(test_run.test, test)
            self.assertEqual(test_run.analyzer_assigned_uuid,
                             analyzer_assigned_uuid)


class BundleStreamManagerAllowedForAnyoneTestCase(TestCase):

    _USER = 'user'
    _GROUP = 'group'
    _SLUG = 'slug'

    scenarios = [
        ('empty', {
            'bundle_streams': [],
            'expected_pathnames': [],
            }),
        ('public_streams_are_listed', {
            'bundle_streams': [
                {'slug': ''},
                {'slug': 'other'},
                {'slug': 'and-another'},
                ],
            'expected_pathnames': [
                '/anonymous/',
                '/anonymous/and-another/',
                '/anonymous/other/',
                ],
            }),
        ('private_streams_are_hidden', {
            'bundle_streams': [
                {'user': _USER},
                ],
            'expected_pathnames': [],
            }),
        ('team_streams_are_hidden', {
            'bundle_streams': [
                {'group': _GROUP},
                ],
            'expected_pathnames': [],
            }),
        ('mix_and_match_works', {
            'bundle_streams': [
                {'group': _GROUP, 'slug': _SLUG},
                {'group': _GROUP},
                {'slug': ''},
                {'slug': _SLUG},
                {'user': _GROUP, 'slug': _SLUG},
                {'user': _USER},
                ],
            'expected_pathnames': [
                '/anonymous/',
                '/anonymous/{0}/'.format(_SLUG),
                ],
            }),
        ]

    def test_allowed_for_anyone(self):
        with fixtures.created_bundle_streams(self.bundle_streams):
            pathnames = [bundle_stream.pathname for bundle_stream in
                    BundleStream.objects.allowed_for_anyone().order_by('pathname')]
            self.assertEqual(pathnames, self.expected_pathnames)


class BundleStreamManagerAllowedForUserTestCase(TestCase):

    _USER = 'user'
    _USER2 = 'user2'
    _GROUP = 'group'
    _GROUP2 = 'group2'
    _SLUG = 'slug'

    scenarios = [
        ('empty', {
            'bundle_streams': [],
            'expected_pathnames': [],
            }),
        ('public_streams_are_listed', {
            'bundle_streams': [
                {'slug': ''},
                {'slug': 'other'},
                {'slug': 'and-another'},
                ],
            'expected_pathnames': [
                '/anonymous/',
                '/anonymous/and-another/',
                '/anonymous/other/',
                ],
            }),
        ('owned_private_streams_are_listed', {
            'bundle_streams': [
                {'user': _USER},
                ],
            'expected_pathnames': [
                '/personal/{0}/'.format(_USER),
                ],
            }),
        ('other_private_streams_are_hidden', {
            'bundle_streams': [
                {'user': _USER2},
                ],
            'expected_pathnames': [],
            }),
        ('shared_team_streams_are_listed', {
            'bundle_streams': [
                {'group': _GROUP},
                ],
            'expected_pathnames': [
                '/team/{0}/'.format(_GROUP),
                ],
            }),
        ('other_team_streams_are_hidden', {
            'bundle_streams': [
                {'group': _GROUP2},
                ],
            'expected_pathnames': [],
            }),
        ('mix_and_match_works', {
            'bundle_streams': [
                {'slug': ''},
                {'slug': _SLUG},
                {'user': _USER, 'slug': _SLUG},
                {'user': _USER},
                {'group': _GROUP, 'slug': _SLUG},
                {'group': _GROUP},
                # things which should not be accessible
                {'user': _USER2, 'slug': _SLUG},
                {'user': _USER2},
                {'group': _GROUP2, 'slug': _SLUG},
                {'group': _GROUP2},
                ],
            'expected_pathnames': [
                '/anonymous/',
                '/anonymous/{0}/'.format(_SLUG),
                '/personal/{0}/'.format(_USER),
                '/personal/{0}/{1}/'.format(_USER, _SLUG),
                '/team/{0}/'.format(_GROUP),
                '/team/{0}/{1}/'.format(_GROUP, _SLUG),
                ],
            }),
        ]

    def test_allowed_for_user(self):
        with fixtures.created_bundle_streams(self.bundle_streams) as all:
            user = User.objects.get_or_create(username=self._USER)[0]
            user.save()
            group = Group.objects.get_or_create(name=self._GROUP)[0]
            group.save()
            user.groups.add(group)
            pathnames = [bundle_stream.pathname for bundle_stream in
                    BundleStream.objects.allowed_for_user(user).order_by('pathname')]
            self.assertEqual(pathnames, self.expected_pathnames)


class BundleStreamUploadRightTests(TestCase):

    def test_owner_can_access_personal_stream(self):
        user = User.objects.create(username="test-user")
        bundle_stream = BundleStream.objects.create(user=user)
        self.assertTrue(bundle_stream.can_access(user))

    def test_other_users_cannot_access_personal_streams(self):
        owner = User.objects.create(username="stream-owner")
        unrelated_user = User.objects.create(username="other-user")
        bundle_stream = BundleStream.objects.create(user=owner)
        self.assertFalse(bundle_stream.can_access(unrelated_user))

    def test_anonymous_users_cannot_access_personal_streams(self):
        owner = User.objects.create(username="stream-owner")
        bundle_stream = BundleStream.objects.create(user=owner)
        self.assertFalse(bundle_stream.can_access(None))

    def test_group_member_can_access_team_streams(self):
        group = Group.objects.create(name="members")
        user = User.objects.create(username="user")
        user.groups.add(group)
        bundle_stream = BundleStream.objects.create(group=group)
        self.assertTrue(bundle_stream.can_access(user))

    def test_other_users_cannot_access_team_streams(self):
        group = Group.objects.create(name="members")
        member = User.objects.create(username="user")
        member.groups.add(group)
        unrelated_user = User.objects.create(username="other-user")
        bundle_stream = BundleStream.objects.create(group=group)
        self.assertFalse(bundle_stream.can_access(unrelated_user))

    def test_anonymous_users_cannot_access_team_streams(self):
        group = Group.objects.create(name="members")
        bundle_stream = BundleStream.objects.create(group=group)
        self.assertFalse(bundle_stream.can_access(None))

    def test_anonymous_users_can_access_public_streams(self):
        bundle_stream = BundleStream.objects.create(user=None, group=None)
        self.assertTrue(bundle_stream.can_access(None))

    def test_authorized_users_can_access_public_streams(self):
        user = User.objects.create(username="user")
        bundle_stream = BundleStream.objects.create(user=None, group=None)
        self.assertTrue(bundle_stream.can_access(user))


class BundleTests(TestCase, ObjectFactoryMixIn):

    class Dummy:
        class Bundle:
            @property
            def bundle_stream(self):
                return BundleStream.objects.get_or_create(slug="foobar")[0]
            uploaded_by = None
            content = ContentFile("file content")
            content_filename = "file.txt"

    def test_construction(self):
        dummy, bundle = self.make_and_get_dummy(Bundle)
        bundle.content.save(bundle.content_filename, dummy.content)
        # reset the dummy content file pointer for subsequent tests
        dummy.content.seek(0)
        content = dummy.content.read()

        bundle.save()
        try:
            self.assertEqual(bundle.bundle_stream, dummy.bundle_stream)
            self.assertEqual(bundle.uploaded_by, dummy.uploaded_by)
            #self.assertEqual(bundle.uploaded_on, mocked_value_of_time.now)
            self.assertEqual(bundle.is_deserialized, False)
            self.assertEqual(bundle.content.read(), content)
            self.assertEqual(bundle.content_sha1,
                    hashlib.sha1(content).hexdigest())
            self.assertEqual(bundle.content_filename,
                    dummy.content_filename)
        finally:
            bundle.delete()


class TestAPI(object):
    """
    Test API that gets exposed by the dispatcher for test runs.
    """

    @xml_rpc_signature()
    def ping(self):
        """
        Return "pong" message
        """
        return "pong"

    def echo(self, arg):
        """
        Return the argument back to the caller
        """
        return arg

    def boom(self, code, string):
        """
        Raise a Fault exception with the specified code and string
        """
        raise xmlrpclib.Fault(code, string)

    def internal_boom(self):
        """
        Raise a regular python exception (this should be hidden behind
        an internal error fault)
        """
        raise Exception("internal boom")


class DjangoXMLRPCDispatcherTestCase(TestCase):

    def setUp(self):
        super(DjangoXMLRPCDispatcherTestCase, self).setUp()
        self.dispatcher = DjangoXMLRPCDispatcher()
        self.dispatcher.register_instance(TestAPI())

    def xml_rpc_call(self, method, *args):
        """
        Perform XML-RPC call on our internal dispatcher instance

        This calls the method just like we would have normally from our view.
        All arguments are marshaled and un-marshaled. XML-RPC fault exceptions
        are raised like normal python exceptions (by xmlrpclib.loads)
        """
        request = xmlrpclib.dumps(tuple(args), methodname=method)
        response = self.dispatcher._marshaled_dispatch(request)
        # This returns return value wrapped in a tuple and method name
        # (which we don't have here as this is a response message).
        return xmlrpclib.loads(response)[0][0]


class DjangoXMLRPCDispatcherTests(DjangoXMLRPCDispatcherTestCase):

    def test_standard_fault_code_for_missing_method(self):
        try:
            self.xml_rpc_call("method_that_hopefully_does_not_exist")
        except xmlrpclib.Fault as ex:
            self.assertEqual(
                    ex.faultCode,
                    FaultCodes.ServerError.REQUESTED_METHOD_NOT_FOUND)
        else:
            self.fail("Calling missing method did not raise an exception")

    def test_ping(self):
        retval = self.xml_rpc_call("ping")
        self.assertEqual(retval, "pong")

    def test_echo(self):
        self.assertEqual(self.xml_rpc_call("echo", 1), 1)
        self.assertEqual(self.xml_rpc_call("echo", "string"), "string")
        self.assertEqual(self.xml_rpc_call("echo", 1.5), 1.5)

    def test_boom(self):
        self.assertRaises(xmlrpclib.Fault,
                self.xml_rpc_call, "boom", 1, "str")


class DjangoXMLRPCDispatcherFaultCodeTests(DjangoXMLRPCDispatcherTestCase):

    scenarios = [
            ('method_not_found', {
                'method': "method_that_hopefully_does_not_exist",
                'faultCode': FaultCodes.ServerError.REQUESTED_METHOD_NOT_FOUND,
                }),
            ('internal_error', {
                'method': "internal_boom",
                'faultCode': FaultCodes.ServerError.INTERNAL_XML_RPC_ERROR,
                }),
            ]

    def test_standard_fault_codes(self):
        try:
            self.xml_rpc_call(self.method)
        except xmlrpclib.Fault as ex:
            self.assertEqual(ex.faultCode, self.faultCode)
        else:
            self.fail("Exception not raised")


class DashboardAPITestCase(TestCase):

    def setUp(self):
        super(DashboardAPITestCase, self).setUp()
        self.client = Client()

    def xml_rpc_call(self, method, *args):
        request = xmlrpclib.dumps(tuple(args), methodname=method)
        response = self.client.post("/xml-rpc/",
                data=request,
                content_type="text/xml")
        return xmlrpclib.loads(response.content)[0][0]


class TestClient(Client):

    def login_user(self, user):
        """
        Login as specified user, does not depend on auth backend (hopefully)

        This is based on Client.login() with a small hack that does not
        require the call to authenticate()
        """
        if not 'django.contrib.sessions' in settings.INSTALLED_APPS:
            raise EnvironmentError("Unable to login without django.contrib.sessions in INSTALLED_APPS")
        user.backend = "%s.%s" % ("django.contrib.auth.backends",
                                  "ModelBackend")
        engine = import_module(settings.SESSION_ENGINE)

        # Create a fake request to store login details.
        request = HttpRequest()
        if self.session:
            request.session = self.session
        else:
            request.session = engine.SessionStore()
        login(request, user)

        # Set the cookie to represent the session.
        session_cookie = settings.SESSION_COOKIE_NAME
        self.cookies[session_cookie] = request.session.session_key
        cookie_data = {
            'max-age': None,
            'path': '/',
            'domain': settings.SESSION_COOKIE_DOMAIN,
            'secure': settings.SESSION_COOKIE_SECURE or None,
            'expires': None,
        }
        self.cookies[session_cookie].update(cookie_data)

        # Save the session values.
        request.session.save()


class TestClientTest(TestCase):

    _USER = "user"

    urls = 'dashboard_app.test_urls'

    def setUp(self):
        super(TestClientTest, self).setUp()
        self.client = TestClient()
        self.user = User(username=self._USER)
        self.user.save()

    def test_auth(self):
        self.client.login_user(self.user)
        response = self.client.get("/auth-test/")
        self.assertEqual(response.content, self._USER)

    def test_no_auth(self):
        response = self.client.get("/auth-test/")
        self.assertEqual(response.content, '')


class DashboardAPITests(DashboardAPITestCase):

    def test_xml_rpc_help_returns_200(self):
        response = self.client.get("/xml-rpc/")
        self.assertEqual(response.status_code, 200)

    def test_help_page_lists_all_methods(self):
        from dashboard_app.views import DashboardDispatcher as dispatcher
        expected_methods = []
        for name in dispatcher.system_listMethods():
            expected_methods.append({
                'name': name,
                'signature': dispatcher.system_methodSignature(name),
                'help': dispatcher.system_methodHelp(name)
                })
        response = self.client.get("/xml-rpc/")
        self.assertEqual(response.context['methods'], expected_methods)

    def test_get_request_shows_help(self):
        response = self.client.get("/xml-rpc/")
        self.assertTemplateUsed(response, "dashboard_app/api.html")

    def test_empty_post_request_shows_help(self):
        response = self.client.post("/xml-rpc/")
        self.assertTemplateUsed(response, "dashboard_app/api.html")

    def test_version(self):
        from dashboard_app import __version__
        self.assertEqual(self.xml_rpc_call('version'),
                ".".join(map(str, __version__)))


class DashboardAPIStreamsTests(DashboardAPITestCase):

    scenarios = [
        ('empty', {
            'streams': [],
            'expected_response': [],
            }),
        ('one_public_stream', {
            'streams': [
                {'slug': '', 'user': None, 'group': None}],
            'expected_response': [{
                'bundle_count': 0,
                'user': '',
                'group': '',
                'name': '',
                'pathname': '/anonymous/'}],
            }),
        ('private_streams_are_not_shown', {
            'streams': [
                {'slug': '', 'user': 'joe', 'group': None},
                {'slug': '', 'user': None, 'group': None}],
            'expected_response': [{
                'bundle_count': 0,
                'user': '',
                'group': '',
                'name': '',
                'pathname': '/anonymous/'}],
            }),
        ('team_streams_are_not_shown', {
            'streams': [
                {'slug': '', 'user': None, 'group': 'group'},
                {'slug': '', 'user': None, 'group': None}],
            'expected_response': [{
                'bundle_count': 0,
                'user': '',
                'group': '',
                'name': '',
                'pathname': '/anonymous/'}],
            }),
        ]

    def test_streams(self):
        with fixtures.created_bundle_streams(self.streams):
            response = self.xml_rpc_call('streams')
            self.assertEqual(response, self.expected_response)


class DashboardAPIBundlesTests(DashboardAPITestCase):

    scenarios = [
        ('empty', {
            'query': '/anonymous/',
            'bundle_streams': [{}], # make one anonymous stream so that we don't get 404 accessing missing one
            'bundles': [],
            'expected_results': [],
            }),
        ('several_bundles_we_can_see', {
            'query': '/anonymous/',
            'bundle_streams': [],
            'bundles': [
                ('/anonymous/', 'test1.json', '{"foobar": 5}'),
                ('/anonymous/', 'test2.json', '{"froz": "bot"}'),
                ],
            'expected_results': [{
                'content_filename': 'test1.json',
                'content_sha1': '72996acd68de60c766b60c2ca6f6169f67cdde19',
                }, {
                'content_filename': 'test2.json',
                'content_sha1': '67dd49730d4e3b38b840f3d544d45cad74bcfb09',
                }],
            }),
        ('several_bundles_in_other_stream', {
            'query': '/anonymous/other/',
            'bundle_streams': [],
            'bundles': [
                ('/anonymous/', 'test3.json', '{}'),
                ('/anonymous/other/', 'test4.json', '{"x": true}'),
                ],
            'expected_results': [{
                'content_filename': 'test4.json',
                'content_sha1': 'bac148f29c35811441a7b4746a022b04c65bffc0',
                }],
            }),
        ]

    def test_bundles(self):
        """
        Make a bunch of bundles (all in a public branch) and check that
        they are returned by the XML-RPC request.
        """
        with contextlib.nested(
                fixtures.created_bundle_streams(self.bundle_streams),
                fixtures.created_bundles(self.bundles)):
            results = self.xml_rpc_call('bundles', self.query)
            self.assertEqual(len(results), len(self.expected_results))
            with fixtures.test_loop(zip(results, self.expected_results)) as loop_items:
                for result, expected_result in loop_items:
                    self.assertEqual(
                            result['content_filename'],
                            expected_result['content_filename'])
                    self.assertEqual(
                            result['content_sha1'],
                            expected_result['content_sha1'])


class DashboardAPIBundlesFailureTests(DashboardAPITestCase):

    scenarios = [
        ('no_such_stream', {
            'bundle_streams': [],
            'query': '/anonymous/',
            'expected_faultCode': errors.NOT_FOUND,
            }),
        ('no_anonymous_access_to_personal_streams', {
            'bundle_streams': [{'user': 'user'}],
            'query': '/personal/user/',
            'expected_faultCode': errors.FORBIDDEN,
            }),
        ('no_anonymous_access_to_team_streams', {
            'bundle_streams': [{'group': 'group'}],
            'query': '/team/group/',
            'expected_faultCode': errors.FORBIDDEN,
            }),
        ]

    def test_bundles_failure(self):
        with fixtures.created_bundle_streams(self.bundle_streams):
            try:
                self.xml_rpc_call("bundles", self.query)
            except xmlrpclib.Fault as ex:
                self.assertEqual(ex.faultCode, self.expected_faultCode)
            else:
                self.fail("Should have raised an exception")


class DashboardAPIGetTests(DashboardAPITestCase):

    scenarios = [
        ('bundle_we_can_access', {
            'content_sha1': '72996acd68de60c766b60c2ca6f6169f67cdde19',
            'bundles': [
                ('/anonymous/', 'test1.json', '{"foobar": 5}'),
                ('/anonymous/', 'test2.json', '{"froz": "bot"}'),
                ],
            'expected_result': {
                'content_filename': 'test1.json',
                'content': '{"foobar": 5}',
                }
            }),
        ]

    def test_get(self):
        """
        Make a bunch of bundles (all in a public branch) and check that
        we can get them back by calling get()
        """
        with fixtures.created_bundles(self.bundles):
            result = self.xml_rpc_call('get', self.content_sha1)
            self.assertTrue(isinstance(result, dict))
            self.assertEqual(
                    result['content_filename'],
                    self.expected_result['content_filename'])
            self.assertEqual(
                    result['content'],
                    self.expected_result['content'])


class DashboardAPIGetFailureTests(DashboardAPITestCase):

    scenarios = [
        ('bad_sha1', {
            'content_sha1': '',
            'faultCode': errors.NOT_FOUND
            }),
        ('no_access_to_personal_bundles', {
            'bundles': [
                ('/personal/bob/', 'test1.json', '{"foobar": 5}'),
                ],
            'faultCode': errors.FORBIDDEN
            }),
        ('no_access_to_named_personal_bundles', {
            'bundles': [
                ('/personal/bob/some-name/', 'test1.json', '{"foobar": 5}'),
                ],
            'faultCode': errors.FORBIDDEN
            }),
        ('no_access_to_team_bundles', {
            'bundles': [
                ('/team/members/', 'test1.json', '{"foobar": 5}'),
                ],
            'faultCode': errors.FORBIDDEN
            }),
        ('no_access_to_named_team_bundles', {
            'bundles': [
                ('/team/members/some-name/', 'test1.json', '{"foobar": 5}'),
                ],
            'faultCode': errors.FORBIDDEN
            }),
        ]

    bundles = []
    content_sha1='72996acd68de60c766b60c2ca6f6169f67cdde19'

    def test_get_failure(self):
        with fixtures.created_bundles(self.bundles):
            try:
                self.xml_rpc_call('get', self.content_sha1)
            except xmlrpclib.Fault as ex:
                self.assertEqual(ex.faultCode, self.faultCode)
            else:
                self.fail("Should have raised an exception")


class DashboardAPIPutTests(DashboardAPITestCase):

    scenarios = [
        ('store_to_public_stream', {
            'bundle_streams': [{}],
            'content': '{"foobar": 5}',
            'content_filename': 'test1.json',
            'pathname': '/anonymous/',
            }),
        ('store_to_public_named_stream', {
            'bundle_streams': [{'slug': 'some-name'}],
            'content': '{"foobar": 5}',
            'content_filename': 'test1.json',
            'pathname': '/anonymous/some-name/',
            }),
        ]

    def test_put(self):
        with fixtures.created_bundle_streams(self.bundle_streams):
            content_sha1 = self.xml_rpc_call("put",
                    self.content, self.content_filename, self.pathname)
            stored = Bundle.objects.get(content_sha1=content_sha1)
            try:
                self.assertEqual(stored.content_sha1, content_sha1)
                self.assertEqual(stored.content.read(), self.content)
                self.assertEqual(
                    stored.content_filename, self.content_filename)
                self.assertEqual(stored.bundle_stream.pathname, self.pathname)
            finally:
                stored.delete()


class DashboardAPIPutFailureTests(DashboardAPITestCase):

    scenarios = [
        ('store_to_personal_stream', {
            'bundle_streams': [{'user': 'joe'}],
            'content': '{"foobar": 5}',
            'content_filename': 'test1.json',
            'pathname': '/personal/joe/',
            'faultCode': errors.FORBIDDEN,
            }),
        ('store_to_named_personal_stream', {
            'bundle_streams': [{'user': 'joe', 'slug': 'some-name'}],
            'content': '{"foobar": 5}',
            'content_filename': 'test1.json',
            'pathname': '/personal/joe/some-name/',
            'faultCode': errors.FORBIDDEN,
            }),
        ('store_to_team_stream', {
            'bundle_streams': [{'group': 'members'}],
            'content': '{"foobar": 5}',
            'content_filename': 'test1.json',
            'pathname': '/team/members/',
            'faultCode': errors.FORBIDDEN,
            }),
        ('store_to_named_team_stream', {
            'bundle_streams': [{'group': 'members', 'slug': 'some-name'}],
            'content': '{"foobar": 5}',
            'content_filename': 'test1.json',
            'pathname': '/team/members/some-name/',
            'faultCode': errors.FORBIDDEN,
            }),
        ('store_to_missing_stream', {
            'bundle_streams': [],
            'content': '{"foobar": 5}',
            'content_filename': 'test1.json',
            'pathname': '/anonymous/',
            'faultCode': errors.NOT_FOUND,
            }),
        ('store_duplicate', {
            'bundle_streams': [],
            'bundles': [('/anonymous/', 'test1.json', '{"foobar": 5}')],
            'content': '{"foobar": 5}',
            'content_filename': 'test1.json',
            'pathname': '/anonymous/',
            'faultCode': errors.CONFLICT,
            }),
        ]

    bundles = []

    def test_put_failure(self):
        with contextlib.nested(
                fixtures.created_bundle_streams(self.bundle_streams),
                fixtures.created_bundles(self.bundles)):
            try:
                self.xml_rpc_call("put", self.content, self.content_filename,
                        self.pathname)
            except xmlrpclib.Fault as ex:
                self.assertEqual(ex.faultCode, self.faultCode)
            else:
                self.fail("Should have raised an exception")


class DjangoTestCaseWithScenarios(TestCase):

    scenarios = [
            ('a', {}),
            ('b', {}),
            ]

    def test_database_is_empty_at_start_of_test(self):
        self.assertEqual(BundleStream.objects.all().count(), 0)
        stream = BundleStream.objects.create(slug='')


class BundleStreamListViewAnonymousTest(TestCase):

    _USER = "user"
    _GROUP = "group"
    _SLUG = "slug"

    scenarios = [
        ('empty', {
            'bundle_streams': [],
        }),
        ('public_streams', {
            'bundle_streams': [
                {'slug': ''},
                {'slug': _SLUG},],
        }),
        ('private_streams', {
            'bundle_streams': [
                {'slug': '', 'user': _USER},
                {'slug': _SLUG, 'user': _USER},],
        }),
        ('team_streams', {
            'bundle_streams': [
                {'slug': '', 'group': _GROUP},
                {'slug': _SLUG, 'group': _GROUP},],
        }),
        ('various_streams', {
            'bundle_streams': [
                {'slug': ''},
                {'slug': _SLUG},
                {'slug': '', 'user': _USER},
                {'slug': _SLUG, 'user': _USER},
                {'slug': '', 'group': _GROUP},
                {'slug': _SLUG, 'group': _GROUP},
            ],
        }),
    ]

    def setUp(self):
        super(BundleStreamListViewAnonymousTest, self).setUp()
        self.user = None

    def test_status_code(self):
        response = self.client.get("/streams/")
        self.assertEqual(response.status_code, 200)

    def test_template_used(self):
        response = self.client.get("/streams/")
        self.assertTemplateUsed(response,
                "dashboard_app/bundle_stream_list.html")

    def test_listed_bundles_are_the_ones_we_should_see(self):
        with fixtures.created_bundle_streams(self.bundle_streams) as bundle_streams:
            response = self.client.get("/streams/")
            expected_bsl = sorted(
                    [bundle_stream.pk for bundle_stream in
                        bundle_streams if
                        bundle_stream.can_access(self.user)])
            effective_bsl = sorted(
                    [bundle_stream.pk for bundle_stream in
                        response.context['bundle_stream_list']])
            self.assertEqual(effective_bsl, expected_bsl)


class BundleStreamListViewAuthorizedTest(BundleStreamListViewAnonymousTest):
    
    def setUp(self):
        super(BundleStreamListViewAuthorizedTest, self).setUp()
        self.client = TestClient()
        self.user = User.objects.create(username=self._USER)
        self.user.groups.create(name=self._GROUP)
        self.client.login_user(self.user)


class BundleStreamDetailViewAnonymousTest(TestCase):

    _USER = "user"
    _GROUP = "group"
    _SLUG = "slug"

    scenarios = [
        ('public_stream', {'slug': ''}),
        ('public_named_stream', {'slug': _SLUG}),
        ('private_stream', {'slug': '', 'user': _USER}),
        ('private_named_stream', {'slug': _SLUG, 'user': _USER}),
        ('team_stream', {'slug': '', 'group': _GROUP}),
        ('team_named_stream', {'slug': _SLUG, 'group': _GROUP})
    ]

    def setUp(self):
        super(BundleStreamDetailViewAnonymousTest, self).setUp()
        self.bundle_stream = fixtures.make_bundle_stream(dict(
            slug=self.slug,
            user=getattr(self, 'user', ''),
            group=getattr(self, 'group', '')))
        self.user = None

    def test_status_code(self):
        response = self.client.get("/streams" + self.bundle_stream.pathname)
        if self.bundle_stream.can_access(self.user):
            self.assertEqual(response.status_code, 200)
        else:
            self.assertEqual(response.status_code, 403)

    def test_template_used(self):
        response = self.client.get("/streams" + self.bundle_stream.pathname)
        if self.bundle_stream.can_access(self.user):
            self.assertTemplateUsed(response,
                "dashboard_app/bundle_stream_detail.html")
        else:
            self.assertTemplateUsed(response,
                "403.html")


class BundleStreamDetailViewAuthorizedTest(BundleStreamDetailViewAnonymousTest):

    def setUp(self):
        super(BundleStreamDetailViewAuthorizedTest, self).setUp()
        self.client = TestClient()
        self.user = User.objects.get_or_create(username=self._USER)[0]
        self.group = Group.objects.get_or_create(name=self._GROUP)[0]
        self.user.groups.add(self.group)
        self.client.login_user(self.user)


class ModelWithAttachments(models.Model):
    """
    Test model that uses attachments
    """
    attachments = generic.GenericRelation(Attachment)

class AttachmentTestCase(TestCase):
    _CONTENT = "text"
    _FILENAME = "filename"


    def setUp(self):
        self.obj = ModelWithAttachments.objects.create()

    def tearDown(self):
        self.obj.attachments.all().delete()

    def test_attachment_can_be_added_to_models(self):
        attachment = self.obj.attachments.create(
            content_filename = self._FILENAME, content=None)
        self.assertEqual(attachment.content_object, self.obj)

    def test_attachment_can_be_accessed_via_model(self):
        self.obj.attachments.create(
            content_filename = self._FILENAME, content=None)
        self.assertEqual(self.obj.attachments.count(), 1)
        retrieved_attachment = self.obj.attachments.all()[0]
        self.assertEqual(retrieved_attachment.content_object, self.obj)

    def test_attachment_stores_data(self):
        attachment = self.obj.attachments.create(
            content_filename = self._FILENAME, content=None)
        attachment.content.save(
            self._FILENAME,
            ContentFile(self._CONTENT))
        self.assertEqual(attachment.content_filename, self._FILENAME)
        attachment.content.open()
        try:
            self.assertEqual(attachment.content.read(), self._CONTENT)
        finally:
            attachment.content.close()


def suite():
    import unittest
    from testscenarios.scenarios import generate_scenarios
    loader = unittest.TestLoader()
    test_suite = unittest.TestSuite()
    tests = loader.loadTestsFromName(__name__)
    test_suite.addTests(generate_scenarios(tests))
    return test_suite<|MERGE_RESOLUTION|>--- conflicted
+++ resolved
@@ -11,12 +11,8 @@
 from django.contrib.auth.models import User, Group
 from django.contrib.contenttypes import generic
 from django.core.files.base import ContentFile
-<<<<<<< HEAD
-from django.db import IntegrityError
+from django.db import models, IntegrityError
 from django.http import HttpRequest
-=======
-from django.db import models, IntegrityError
->>>>>>> c86e84e6
 from django.test import TestCase
 from django.test.client import Client
 from django.utils.importlib import import_module
@@ -1197,6 +1193,7 @@
     """
     attachments = generic.GenericRelation(Attachment)
 
+
 class AttachmentTestCase(TestCase):
     _CONTENT = "text"
     _FILENAME = "filename"
