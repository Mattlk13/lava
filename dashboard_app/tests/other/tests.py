# Copyright (C) 2010 Linaro Limited
#
# Author: Zygmunt Krynicki <zygmunt.krynicki@linaro.org>
#
# This file is part of Launch Control.
#
# Launch Control is free software: you can redistribute it and/or modify
# it under the terms of the GNU Affero General Public License version 3
# as published by the Free Software Foundation
#
# Launch Control is distributed in the hope that it will be useful,
# but WITHOUT ANY WARRANTY; without even the implied warranty of
# MERCHANTABILITY or FITNESS FOR A PARTICULAR PURPOSE.  See the
# GNU General Public License for more details.
#
# You should have received a copy of the GNU Affero General Public License
# along with Launch Control.  If not, see <http://www.gnu.org/licenses/>.

"""
Unit tests of the Dashboard application
"""
import contextlib
import datetime
import decimal
import hashlib
import os
import uuid
import xmlrpclib

from django.conf import settings
from django.contrib.auth.models import User, Group
from django.contrib.contenttypes import generic
from django.core.files.base import ContentFile
from django.core.urlresolvers import reverse, resolve
from django.db import models, IntegrityError
from django.test import TestCase, TransactionTestCase

from dashboard_app.tests.utils import (
    CSRFTestCase,
    TestClient,
)

from dashboard_app.tests import fixtures
from dashboard_app.models import (
        Attachment,
        Bundle,
        BundleDeserializationError,
        BundleStream,
        HardwareDevice,
        NamedAttribute,
        SoftwarePackage,
        Test,
        TestCase as TestCaseModel,
        TestResult,
        TestRun,
        )
from dashboard_app.helpers import (
        BundleDeserializer,
        DocumentError,
        )
from dashboard_app.dispatcher import (
        DjangoXMLRPCDispatcher,
        FaultCodes,
        xml_rpc_signature,
        )
from dashboard_app.xmlrpc import errors
from launch_control.thirdparty.mocker import Mocker, expect
from launch_control.utils.call_helper import ObjectFactoryMixIn
from launch_control import models as client_models


class BundleDeserializerText2MemoryTestCase(TestCase):

    # Required pieces of TestRun sub-document:
    # Since each nontrivial tests needs a bundle with TestRun I placed
    # this code here, the values are not relevant, they are valid and
    # will parse but are not checked.
    _TEST_RUN_BOILERPLATE = """
                    "test_id":  "some_test_id",
                    "test_results": [],
                    "analyzer_assigned_uuid": "1ab86b36-c23d-11df-a81b-002163936223",
                    "analyzer_assigned_date": "2010-12-31T23:59:59Z",
    """

    scenarios = [
        ('empty_bundle', {
            'json_text': '{}',
            'selectors': {
                'bundle': lambda bundle: bundle
            },
            'validators': [
                lambda self, selectors: self.assertTrue(
                    isinstance(selectors.bundle, client_models.DashboardBundle)),
                lambda self, selectors: self.assertEqual(
                    selectors.bundle.format, client_models.DashboardBundle.FORMAT),
                lambda self, selectors: self.assertEqual(
                    selectors.bundle.test_runs, []),
            ]
        }),
        ('bundle_parsing', {
            'json_text': """
            {
                "format": "Dashboard Bundle Format 1.0", 
                "test_runs": []
            }
            """,
            'selectors': {
                'bundle': lambda bundle: bundle
            },
            'validators': [
                lambda self, selectors: self.assertEqual(
                    selectors.bundle.format, "Dashboard Bundle Format 1.0"),
                lambda self, selectors: self.assertEqual(
                    selectors.bundle.test_runs, [])
            ]
        }),
        ('test_run_parsing', {
            'json_text': """
            {
            "test_runs": [{
                    "test_id":  "some_test_id",
                    "test_results": [],
                    "analyzer_assigned_uuid": "1ab86b36-c23d-11df-a81b-002163936223",
                    "analyzer_assigned_date": "2010-12-31T23:59:59Z"
                }]
            }
            """,
            'selectors': {
                'test_run': lambda bundle: bundle.test_runs[0]
            },
            'validators': [
                lambda self, selectors: self.assertTrue(
                    isinstance(selectors.test_run, client_models.TestRun)),
                lambda self, selectors: self.assertEqual(
                    selectors.test_run.test_id, "some_test_id"),
                lambda self, selectors: self.assertEqual(
                    selectors.test_run.test_results, []),
                lambda self, selectors: self.assertEqual(
                    selectors.test_run.analyzer_assigned_uuid,
                    uuid.UUID('1ab86b36-c23d-11df-a81b-002163936223')),
                lambda self, selectors: self.assertEqual(
                    # The format is described in datetime_proxy 
                    selectors.test_run.analyzer_assigned_date,
                    datetime.datetime(2010, 12, 31, 23, 59, 59, 0, None)),
                                    # YYYY  MM  DD  hh  mm  ss  ^  ^
                                    #                           microseconds
                                    #                              tzinfo
                lambda self, selectors: self.assertEqual(
                    selectors.test_run.time_check_performed, False),
                lambda self, selectors: self.assertEqual(
                    selectors.test_run.attributes, {}),
                lambda self, selectors: self.assertEqual(
                    selectors.test_run.attachments, {}),
                lambda self, selectors: self.assertEqual(
                    selectors.test_run.sw_context, None),
                lambda self, selectors: self.assertEqual(
                    selectors.test_run.hw_context, None),
                ]
        }),
        ('test_run_attachments', {
            'json_text': """
            {
                "test_runs": [{
                """ + _TEST_RUN_BOILERPLATE + """
                    "attachments": {
                        "file.txt": [
                            "line 1\\n",
                            "line 2\\n",
                            "line 3"
                        ]
                    }
                }]
            }
            """,
            'selectors': {
                'attachments': lambda bundle: bundle.test_runs[0].attachments
            },
            'validators': [
                lambda self, selectors: self.assertEqual(
                    selectors.attachments, {"file.txt": [
                        "line 1\n", "line 2\n", "line 3"]})
                ]
        }),
        ('test_run_attributes', {
            'json_text': """
            {
                "test_runs": [{
                """ + _TEST_RUN_BOILERPLATE + """
                    "attributes": {
                        "attr1": "value1",
                        "attr2": "value2"
                    }
                }]
            }
            """,
            'selectors': {
                'attributes': lambda bundle: bundle.test_runs[0].attributes
            },
            'validators': [
                lambda self, selectors: self.assertEqual(
                    selectors.attributes,
                    {"attr1": "value1", "attr2": "value2"})
                ]
        }),
        ('time_check_performed_is_parsed_as_bool', {
            'json_text': """
            {
                "test_runs": [{
            """ + _TEST_RUN_BOILERPLATE + """
                    "time_check_performed": true
                }, {
            """ + _TEST_RUN_BOILERPLATE + """
                    "time_check_performed": false
                }]
            }
            """,
            'selectors': {
                'test_run_0': lambda bundle: bundle.test_runs[0],
                'test_run_1': lambda bundle: bundle.test_runs[1]
            },
            'validators': [
                lambda self, selectors: self.assertEqual(
                    selectors.test_run_0.time_check_performed, True),
                lambda self, selectors: self.assertEqual(
                    selectors.test_run_1.time_check_performed, False)
            ]
        }),
        ('software_context_parsing', {
            'json_text': """
            {
                "test_runs": [{
            """ + _TEST_RUN_BOILERPLATE + """
                    "sw_context": {
                    }
                }]
            }
            """,
            'selectors': {
                'sw_context': lambda bundle: bundle.test_runs[0].sw_context,
            },
            'validators': [
                lambda self, selectors: self.assertTrue(
                    isinstance(selectors.sw_context,
                               client_models.SoftwareContext)),
                lambda self, selectors: self.assertEqual(
                    selectors.sw_context.packages, []),
                lambda self, selectors: self.assertEqual(
                    selectors.sw_context.sw_image, None),
            ]
        }),
        ('software_image_parsing', {
            'json_text': """
            {
                "test_runs": [{
            """ + _TEST_RUN_BOILERPLATE + """
                    "sw_context": {
                        "sw_image": {
                            "desc": "foobar"
                        }
                    }
                }]
            }
            """,
            'selectors': {
                'sw_image': lambda bundle: bundle.test_runs[0].sw_context.sw_image,
            },
            'validators': [
                lambda self, selectors: self.assertEqual(
                    selectors.sw_image.desc, "foobar"),
            ]
        }),
        ('software_package_parsing', {
            'json_text': """
            {
                "test_runs": [{
            """ + _TEST_RUN_BOILERPLATE + """
                    "sw_context": {
                        "packages": [{
                                "name": "foo",
                                "version": "1.0"
                            }
                        ]
                    }
                }]
            }
            """,
            'selectors': {
                'sw_package': lambda bundle: bundle.test_runs[0].sw_context.packages[0],
            },
            'validators': [
                lambda self, selectors: self.assertTrue(
                    isinstance(selectors.sw_package,
                               client_models.SoftwarePackage)),
                lambda self, selectors: self.assertEqual(
                    selectors.sw_package.name, "foo"),
                lambda self, selectors: self.assertEqual(
                    selectors.sw_package.version, "1.0"),
            ]
        }),
        ('hardware_context_defaults', {
            'json_text': """
            {
                "test_runs": [{
            """ + _TEST_RUN_BOILERPLATE + """
                    "hw_context": {
                    }
                }]
            }
            """,
            'selectors': {
                'hw_context': lambda bundle: bundle.test_runs[0].hw_context,
            },
            'validators': [
                lambda self, selectors: self.assertTrue(
                    isinstance(selectors.hw_context,
                               client_models.HardwareContext)),
                lambda self, selectors: self.assertEqual(
                    selectors.hw_context.devices, []),
            ]
        }),
        ('hardware_device_parsing', {
            'json_text': """
            {
                "test_runs": [{
            """ + _TEST_RUN_BOILERPLATE + """
                    "hw_context": {
                        "devices": [{
                            "device_type": "foo",
                            "description": "bar"
                        }
                    ]}
                }]
            }
            """,
            'selectors': {
                'hw_device': lambda bundle: bundle.test_runs[0].hw_context.devices[0],
            },
            'validators': [
                lambda self, selectors: self.assertTrue(
                    isinstance(selectors.hw_device,
                               client_models.HardwareDevice)),
                lambda self, selectors: self.assertEqual(
                    selectors.hw_device.device_type, "foo"),
                lambda self, selectors: self.assertEqual(
                    selectors.hw_device.description, "bar"),
                lambda self, selectors: self.assertEqual(
                    selectors.hw_device.attributes, {}),
            ]
        }),
        ('hardware_device_attributes_parsing', {
            'json_text': """
            {
                "test_runs": [{
            """ + _TEST_RUN_BOILERPLATE + """
                    "hw_context": {
                        "devices": [{
                            "device_type": "foo",
                            "description": "bar",
                            "attributes": {
                                "attr1": "value1",
                                "attr2": "value2"
                            }
                        }
                    ]}
                }]
            }
            """,
            'selectors': {
                'hw_device': lambda bundle: bundle.test_runs[0].hw_context.devices[0],
            },
            'validators': [
                lambda self, selectors: self.assertTrue(
                    isinstance(selectors.hw_device,
                               client_models.HardwareDevice)),
                lambda self, selectors: self.assertEqual(
                    selectors.hw_device.device_type, "foo"),
                lambda self, selectors: self.assertEqual(
                    selectors.hw_device.description, "bar"),
                lambda self, selectors: self.assertEqual(
                    selectors.hw_device.attributes,
                    {"attr1": "value1", "attr2": "value2"}),
            ]
        }),
        ('test_result_defaults', {
            'json_text': """
            {
                "test_runs": [{
            """ + _TEST_RUN_BOILERPLATE + """
                    "test_results": [{
                        "result": "pass"
                    }]
                }]
            }
            """,
            'selectors': {
                'test_result': lambda bundle: bundle.test_runs[0].test_results[0]
            },
            'validators': [
                lambda self, selectors: self.assertTrue(
                    isinstance(selectors.test_result,
                               client_models.TestResult)),
                lambda self, selectors: self.assertEqual(
                    selectors.test_result.result, "pass"),
                lambda self, selectors: self.assertEqual(
                    selectors.test_result.test_case_id, None),
                lambda self, selectors: self.assertEqual(
                    selectors.test_result.measurement, None),
                lambda self, selectors: self.assertEqual(
                    selectors.test_result.units, None),
                lambda self, selectors: self.assertEqual(
                    selectors.test_result.timestamp, None),
                lambda self, selectors: self.assertEqual(
                    selectors.test_result.duration, None),
                lambda self, selectors: self.assertEqual(
                    selectors.test_result.message, None),
                lambda self, selectors: self.assertEqual(
                    selectors.test_result.log_filename, None),
                lambda self, selectors: self.assertEqual(
                    selectors.test_result.log_lineno, None),
                lambda self, selectors: self.assertEqual(
                    selectors.test_result.attributes, {}),
            ]
        }),
        ('test_result_parsing', {
            'json_text': """
            {
                "test_runs": [{
            """ + _TEST_RUN_BOILERPLATE + """
                    "test_results": [{
                        "test_case_id": "some_test_case_id",
                        "result": "unknown",
                        "measurement": 1000.3,
                        "units": "bogomips",
                        "timestamp": "2010-09-17T16:34:21Z",
                        "duration": "1d 1s 1us",
                        "message": "text message",
                        "log_filename": "file.txt",
                        "log_lineno": 15,
                        "attributes": {
                            "attr1": "value1",
                            "attr2": "value2"
                        }
                    }]
                }]
            }
            """,
            'selectors': {
                'test_result': lambda bundle: bundle.test_runs[0].test_results[0]
            },
            'validators': [
                lambda self, selectors: self.assertEqual(
                    selectors.test_result.result, "unknown"),
                lambda self, selectors: self.assertEqual(
                    selectors.test_result.test_case_id, "some_test_case_id"),
                lambda self, selectors: self.assertEqual(
                    selectors.test_result.measurement, decimal.Decimal("1000.3")),
                lambda self, selectors: self.assertEqual(
                    selectors.test_result.units, "bogomips"),
                lambda self, selectors: self.assertEqual(
                    selectors.test_result.timestamp,
                    datetime.datetime(2010, 9, 17, 16, 34, 21, 0, None)),
                lambda self, selectors: self.assertEqual(
                    selectors.test_result.duration,
                    datetime.timedelta(days=1, seconds=1, microseconds=1)),
                lambda self, selectors: self.assertEqual(
                    selectors.test_result.message, "text message"),
                lambda self, selectors: self.assertEqual(
                    selectors.test_result.log_filename, "file.txt"),
                lambda self, selectors: self.assertEqual(
                    selectors.test_result.log_lineno, 15),
                lambda self, selectors: self.assertEqual(
                    selectors.test_result.attributes, {
                        "attr1": "value1",
                        "attr2": "value2"
                    }),
            ]
        }),
    ]

    def setUp(self):
        self.deserializer = BundleDeserializer()

    def test_json_to_memory_model(self):
        obj = self.deserializer.json_to_memory_model(self.json_text)
        class Selectors:
            pass
        selectors = Selectors()
        for selector, callback in self.selectors.iteritems():
            setattr(selectors, selector, callback(obj))
        for validator in self.validators:
            validator(self, selectors)


class BundleDeserializerText2DatabaseTestCase(TransactionTestCase):

    json_text = """
    {
        "format": "Dashboard Bundle Format 1.0",
        "test_runs": [
            {
                "test_id": "some_test_id",
                "analyzer_assigned_uuid": "1ab86b36-c23d-11df-a81b-002163936223",
                "analyzer_assigned_date": "2010-12-31T23:59:59Z",
                "time_check_performed": true,
                "test_results": [{
                    "test_case_id": "some_test_case_id",
                    "result": "unknown",
                    "measurement": 1000.3,
                    "units": "bogomips",
                    "timestamp": "2010-09-17T16:34:21Z",
                    "duration": "1d 1s 1us",
                    "message": "text message",
                    "log_filename": "file.txt",
                    "log_lineno": 15,
                    "attributes": {
                        "attr1": "value1",
                        "attr2": "value2"
                    }
                }],
                "sw_context": {
                    "packages": [
                        {"name": "pkg1", "version": "1.0"},
                        {"name": "pkg2", "version": "0.5"}
                    ],
                    "sw_image": {
                        "desc": "Ubuntu 10.10"
                    }
                },
                "hw_context": {
                    "devices": [{
                        "device_type": "device.cpu",
                        "description": "ARM SoC",
                        "attributes": {
                            "MHz": "600",
                            "Revision": "3",
                            "Implementer": "0x41"
                        }}, {
                        "device_type": "device.board",
                        "description": "Beagle Board C4",
                        "attributes": {
                            "Revision": "C4"
                        }
                    }]
                },
                "attributes": {
                    "testrun attr1": "value1",
                    "testrun attr2": "value2"
                },
                "attachments": {
                    "file.txt": [
                        "line 1\\n",
                        "line 2\\n"
                    ]
                }
            }
        ]
    }
    """

    def _attrs2set(self, attrs):
        """
        Convert a collection of Attribute model instances into a python
        frozenset of tuples (name, value).
        """
        return frozenset([(attr.name, attr.value) for attr in attrs.all()])

    def _pkgs2set(self, pkgs):
        """
        Convert a collection of SoftwarePackage model instances into a python
        frozenset of tuples (name, version).
        """
        return frozenset([(package.name, package.version) for package in pkgs])

    def _devs2set(self, devs):
        """
        Convert a collection of HardareDevice model instances into a python
        frozenset of tuples (device_type, description, attributes).
        """
        return frozenset([(
            device.device_type,
            device.description,
            self._attrs2set(device.attributes)
        ) for device in devs])

    def setUp(self):
        self.s_bundle = fixtures.create_bundle(
            '/anonymous/', self.json_text, 'bundle.json')
        # Decompose the data here
        self.s_bundle.deserialize()
        # Here we trick a little, since there is just one of each of
        # those models we can select them like this, the tests below
        # validate that we did not pick up some random object by
        # matching all the properties.
        self.s_test = Test.objects.all()[0]
        self.s_test_case = TestCaseModel.objects.all()[0]
        self.s_test_run = TestRun.objects.all()[0]
        self.s_test_result = TestResult.objects.all()[0]
        self.s_attachment = Attachment.objects.all()[0]

    def test_Test__test_id(self):
        self.assertEqual(self.s_test.test_id, "some_test_id")

    def test_Test__name_is_empty(self):
        # Bundles have no way to convey this meta-data
        # Unless the test was named manually by operator
        # and existed prior to import it will not have a name
        self.assertEqual(self.s_test.name, "")

    def test_TestCase__test_is_same_as__Test(self):
        self.assertEqual(self.s_test_case.test, self.s_test)

    def test_TestCase__test_case_id(self):
        self.assertEqual(self.s_test_case.test_case_id, "some_test_case_id")

    def test_TestCase__name_is_empty(self):
        # Same as test_Test__name_is_empty above
        self.assertEqual(self.s_test_case.name, "")

    def test_TestCase__units(self):
        self.assertEqual(self.s_test_case.units, "bogomips")

    def test_TestRun__bundle(self):
        self.assertEqual(self.s_test_run.bundle, self.s_bundle)

    def test_TestRun__test(self):
        self.assertEqual(self.s_test_run.test, self.s_test)

    def test_TestRun__analyzer_assigned_uuid(self):
        self.assertEqual(
            self.s_test_run.analyzer_assigned_uuid,
            "1ab86b36-c23d-11df-a81b-002163936223")

    def test_TestRun__analyzer_assigned_date(self):
        self.assertEqual(
            self.s_test_run.analyzer_assigned_date,
            datetime.datetime(2010, 12, 31, 23, 59, 59, 0, None))

    def test_TestRun__time_check_performed(self):
        self.assertEqual(self.s_test_run.time_check_performed, True)

    def test_TestRun__sw_image_desc(self):
        self.assertEqual(self.s_test_run.sw_image_desc, "Ubuntu 10.10")

    def test_TestRun__packages(self):
        self.assertEqual(
            self._pkgs2set(self.s_test_run.packages.all()),
            frozenset([
                ("pkg1", "1.0"),
                ("pkg2", "0.5")]))

    def test_TestRun__devices(self):
        self.assertEqual(
            self._devs2set(self.s_test_run.devices.all()),
            frozenset([
                ("device.cpu", "ARM SoC", frozenset([
                    ("MHz", "600"),
                    ("Revision", "3"),
                    ("Implementer", "0x41")])
                ),
                ("device.board", "Beagle Board C4", frozenset([
                    ("Revision", "C4")])
                )]))

    def test_TestRun__attributes(self):
        self.assertEqual(
            self._attrs2set(self.s_test_run.attributes.all()),
            frozenset([
                ("testrun attr1", "value1"),
                ("testrun attr2", "value2")]))

    def test_TestRun__attachments(self):
        self.assertEqual(
            self.s_test_run.attachments.all()[0],
            self.s_attachment)

    def test_TestRun__attachment__content_filename(self):
        self.assertEqual(
            self.s_attachment.content_filename,
            "file.txt")

    def test_TestRun__attachment__content(self):
        self.assertEqual(
            self.s_attachment.content.read(),
            "line 1\nline 2\n")

    def test_TestResult__test_run(self):
        self.assertEqual(self.s_test_result.test_run, self.s_test_run)

    def test_TestResult__test_case(self):
        self.assertEqual(self.s_test_result.test_case, self.s_test_case)

    def test_TestResult__result(self):
        self.assertEqual(self.s_test_result.result, TestResult.RESULT_UNKNOWN)

    def test_TestResult__measurement(self):
        self.assertEqual(
            self.s_test_result.measurement,
            decimal.Decimal("1000.3"))

    def test_TestResult__units(self):
        self.assertEqual(self.s_test_result.units, "bogomips")

    def test_TestResult__filename(self):
        self.assertEqual(self.s_test_result.filename, "file.txt")

    def test_TestResult__lineno(self):
        self.assertEqual(self.s_test_result.lineno, 15)

    def test_TestResult__message(self):
        self.assertEqual(self.s_test_result.message, "text message")

    def test_TestResult__duration(self):
        self.assertEqual(
            self.s_test_result.duration,
            datetime.timedelta(days=1, seconds=1, microseconds=1))

    def test_TestResult__timestamp(self):
        self.assertEqual(
            self.s_test_result.timestamp,
            datetime.datetime(2010, 9, 17, 16, 34, 21, 0, None))

    def test_TestResult__attributes(self):
        self.assertEqual(
            self._attrs2set(self.s_test_result.attributes.all()),
            frozenset([
                ("attr1", "value1"),
                ("attr2", "value2")]))


class BundleDeserializerFailureTestCase(TestCase):

    scenarios = [
        ("empty_string", {"json_text": '', "cause": ValueError}),
        ("malformed_json", {"json_text": '{', "cause": ValueError}),
        # TypeError is caused by python calling the constructor or the
        # root document type (DashboardBundle) with invalid arguments
        ("bad_content", {
            "json_text": '{"mumbo": "jumbo"}',
            "cause": TypeError
        }),
        ("innocent_badness", {
            "json_text": '{"test_runs": "not an array of TestRun objects"}',
            "cause": TypeError, 
        }),
        ("invalid_format", {
            "json_text": '{"format": "MS Excel with 50 sheets"}',
            "cause": ValueError,
        }),
        ("invalid_datetime_value", {
            'json_text': """
            {
            "test_runs": [{
                    "test_id":  "some_test_id",
                    "test_results": [],
                    "analyzer_assigned_uuid": "1ab86b36-c23d-11df-a81b-002163936223",
                    "analyzer_assigned_date": "9999-99-99T99:99:99Z"
                }]
            }
            """,
            "cause": ValueError
        }),
        ("invalid_datetime_content", {
            'json_text': """
            {
            "test_runs": [{
                    "test_id":  "some_test_id",
                    "test_results": [],
                    "analyzer_assigned_uuid": "1ab86b36-c23d-11df-a81b-002163936223",
                    "analyzer_assigned_date": {"nobody expected": "a dictionary"}
                }]
            }
            """,
            "cause": TypeError
        }),
        ("invalid_uuid_value", {
            'json_text': """
            {
            "test_runs": [{
                    "test_id":  "some_test_id",
                    "test_results": [],
                    "analyzer_assigned_uuid": "string that is not an uuid",
                    "analyzer_assigned_date": "2010-12-31T23:59:59Z"
                }]
            }
            """,
            "cause": ValueError
        }),
        ("invalid_uuid_content", {
            'json_text': """
            {
            "test_runs": [{
                    "test_id":  "some_test_id",
                    "test_results": [],
                    "analyzer_assigned_uuid": 12345,
                    "analyzer_assigned_date": "2010-12-31T23:59:59Z"
                }]
            }
            """,
            "cause": TypeError
        }),
        ("invalid_timedelta_content", {
            'json_text': """
            {
            "test_runs": [{
                    "test_id":  "some_test_id",
                    "test_results": [],
                    "analyzer_assigned_uuid": "1ab86b36-c23d-11df-a81b-002163936223",
                    "analyzer_assigned_date": "2010-12-31T23:59:59Z",
                    "test_results": [{
                        "result": "pass",
                        "duration": 19123123123123123132,
                    }]
                }]
            }
            """,
            "cause": ValueError
        }),
    ]

    def setUp(self):
        self.deserializer = BundleDeserializer()

    def test_json_to_memory_model_failure(self):
        try:
            self.deserializer.json_to_memory_model(self.json_text)
        except DocumentError as ex:
            self.assertEqual(self.cause, type(ex.cause))
        else:
            self.fail("Should have raised an exception")


class BundleDeserializerText2DatabaseFailureTestCase(TransactionTestCase):


    # Importing this bundle will fail as analyzer_assigned_uuid is not
    # unique. Due to proper transaction handling the first test run
    # model instance will not be visible after the failed upload
    json_text = """
    {
        "format": "Dashboard Bundle Format 1.0",
        "test_runs": [
            {
                "test_id": "some_test_id",
                "analyzer_assigned_uuid": "1ab86b36-c23d-11df-a81b-002163936223",
                "analyzer_assigned_date": "2010-12-31T23:59:59Z",
                "time_check_performed": true,
                "test_results": []
            }, {
                "test_id": "some_test_id",
                "analyzer_assigned_uuid": "1ab86b36-c23d-11df-a81b-002163936223",
                "analyzer_assigned_date": "2010-12-31T23:59:59Z",
                "time_check_performed": true,
                "test_results": []
            }
        ]
    }
    """

    def setUp(self):
        self.s_bundle = fixtures.create_bundle(
            '/anonymous/', self.json_text, 'bundle.json')
        self.s_bundle.deserialize()

    def test_bundle_deserialization_failed(self):
        self.assertFalse(self.s_bundle.is_deserialized)

    def test_error_trace(self):
        self.assertEqual(
            self.s_bundle.deserialization_error.get().error_message,
            "column analyzer_assigned_uuid is not unique")

    def test_deserialization_failure_does_not_leave_junk_behind(self):
        self.assertRaises(
            TestRun.DoesNotExist, TestRun.objects.get,
            analyzer_assigned_uuid="1ab86b36-c23d-11df-a81b-002163936223")


class TestRunConstructionTestCase(TestCase):

    _TEST_ID = "test_id"
    _BUNDLE_PATHNAME = "/anonymous/"
    _BUNDLE_CONTENT_FILENAME = "bundle.txt"
    _BUNDLE_CONTENT = "content not relevant"

    def test_construction(self):
        test = Test.objects.create(test_id=self._TEST_ID)
        analyzer_assigned_uuid = '9695b58e-bfe9-11df-a9a4-002163936223'
        analyzer_assigned_date = datetime.datetime(2010, 9, 14, 12, 20, 00)
        time_check_performed = False
        with fixtures.created_bundles([(
            self._BUNDLE_PATHNAME, self._BUNDLE_CONTENT_FILENAME,
            self._BUNDLE_CONTENT), ]) as bundles:
            test_run = TestRun(
                bundle = bundles[0],
                test = test,
                analyzer_assigned_uuid = analyzer_assigned_uuid,
                analyzer_assigned_date = analyzer_assigned_date,
            )
            test_run.save()
            self.assertEqual(test_run.bundle, bundles[0])
            self.assertEqual(test_run.test, test)
            self.assertEqual(test_run.analyzer_assigned_uuid,
                             analyzer_assigned_uuid)


class TestAPI(object):
    """
    Test API that gets exposed by the dispatcher for test runs.
    """

    @xml_rpc_signature()
    def ping(self):
        """
        Return "pong" message
        """
        return "pong"

    def echo(self, arg):
        """
        Return the argument back to the caller
        """
        return arg

    def boom(self, code, string):
        """
        Raise a Fault exception with the specified code and string
        """
        raise xmlrpclib.Fault(code, string)

    def internal_boom(self):
        """
        Raise a regular python exception (this should be hidden behind
        an internal error fault)
        """
        raise Exception("internal boom")


class DjangoXMLRPCDispatcherTestCase(TestCase):

    def setUp(self):
        super(DjangoXMLRPCDispatcherTestCase, self).setUp()
        self.dispatcher = DjangoXMLRPCDispatcher()
        self.dispatcher.register_instance(TestAPI())

    def xml_rpc_call(self, method, *args):
        """
        Perform XML-RPC call on our internal dispatcher instance

        This calls the method just like we would have normally from our view.
        All arguments are marshaled and un-marshaled. XML-RPC fault exceptions
        are raised like normal python exceptions (by xmlrpclib.loads)
        """
        request = xmlrpclib.dumps(tuple(args), methodname=method)
        response = self.dispatcher._marshaled_dispatch(request)
        # This returns return value wrapped in a tuple and method name
        # (which we don't have here as this is a response message).
        return xmlrpclib.loads(response)[0][0]


class DjangoXMLRPCDispatcherTests(DjangoXMLRPCDispatcherTestCase):

    def test_standard_fault_code_for_missing_method(self):
        try:
            self.xml_rpc_call("method_that_hopefully_does_not_exist")
        except xmlrpclib.Fault as ex:
            self.assertEqual(
                    ex.faultCode,
                    FaultCodes.ServerError.REQUESTED_METHOD_NOT_FOUND)
        else:
            self.fail("Calling missing method did not raise an exception")

    def test_ping(self):
        retval = self.xml_rpc_call("ping")
        self.assertEqual(retval, "pong")

    def test_echo(self):
        self.assertEqual(self.xml_rpc_call("echo", 1), 1)
        self.assertEqual(self.xml_rpc_call("echo", "string"), "string")
        self.assertEqual(self.xml_rpc_call("echo", 1.5), 1.5)

    def test_boom(self):
        self.assertRaises(xmlrpclib.Fault,
                self.xml_rpc_call, "boom", 1, "str")


class DjangoXMLRPCDispatcherFaultCodeTests(DjangoXMLRPCDispatcherTestCase):

    scenarios = [
            ('method_not_found', {
                'method': "method_that_hopefully_does_not_exist",
                'faultCode': FaultCodes.ServerError.REQUESTED_METHOD_NOT_FOUND,
                }),
            ('internal_error', {
                'method': "internal_boom",
                'faultCode': FaultCodes.ServerError.INTERNAL_XML_RPC_ERROR,
                }),
            ]

    def test_standard_fault_codes(self):
        try:
            self.xml_rpc_call(self.method)
        except xmlrpclib.Fault as ex:
            self.assertEqual(ex.faultCode, self.faultCode)
        else:
            self.fail("Exception not raised")


class DashboardViewsTestCase(TestCase):
    """
    Helper class that ensures dashboard views are mapped in URLs the way
    we expect, regardless of actual deployment.
    """
    urls = 'dashboard_app.urls'

    def setUp(self):
        super(DashboardViewsTestCase, self).setUp()
        self.old_LANGUAGES = settings.LANGUAGES
        self.old_LANGUAGE_CODE = settings.LANGUAGE_CODE
        settings.LANGUAGES = (('en', 'English'),)
        settings.LANGUAGE_CODE = 'en'
        self.old_TEMPLATE_DIRS = settings.TEMPLATE_DIRS
        settings.TEMPLATE_DIRS = (
            os.path.join(
                os.path.dirname(__file__),
                'templates'
            )
        ,)

    def tearDown(self):
        settings.LANGUAGES = self.old_LANGUAGES
        settings.LANGUAGE_CODE = self.old_LANGUAGE_CODE
        settings.TEMPLATE_DIRS = self.old_TEMPLATE_DIRS
        super(DashboardViewsTestCase, self).tearDown()


class DashboardXMLRPCViewsTestCase(DashboardViewsTestCase):
    """
    Helper base class for doing XML-RPC requests
    """

    def setUp(self):
        super(DashboardXMLRPCViewsTestCase, self).setUp()
        self.endpoint_path = reverse("dashboard_app.dashboard_xml_rpc_handler")

    def xml_rpc_call(self, method, *args):
        request_body = xmlrpclib.dumps(tuple(args), methodname=method)
        response = self.client.post(self.endpoint_path,
                request_body, "text/xml")
        return xmlrpclib.loads(response.content)[0][0]


class TestClientTest(TestCase):

    _USER = "user"

    urls = 'dashboard_app.tests.urls'

    def setUp(self):
        super(TestClientTest, self).setUp()
        self.client = TestClient()
        self.user = User(username=self._USER)
        self.user.save()

    def test_auth(self):
        self.client.login_user(self.user)
        response = self.client.get("/auth-test/")
        self.assertEqual(response.content, self._USER)

    def test_no_auth(self):
        response = self.client.get("/auth-test/")
        self.assertEqual(response.content, '')


class DashboardAPITests(DashboardXMLRPCViewsTestCase):

    def test_xml_rpc_help_returns_200(self):
        response = self.client.get("/xml-rpc/")
        self.assertEqual(response.status_code, 200)

    def test_help_page_lists_all_methods(self):
        from dashboard_app.views import DashboardDispatcher as dispatcher
        expected_methods = []
        for name in dispatcher.system_listMethods():
            expected_methods.append({
                'name': name,
                'signature': dispatcher.system_methodSignature(name),
                'help': dispatcher.system_methodHelp(name)
                })
        response = self.client.get("/xml-rpc/")
        self.assertEqual(response.context['methods'], expected_methods)

    def test_get_request_shows_help(self):
        response = self.client.get("/xml-rpc/")
        self.assertTemplateUsed(response, "dashboard_app/api.html")

    def test_empty_post_request_shows_help(self):
        response = self.client.post("/xml-rpc/")
        self.assertTemplateUsed(response, "dashboard_app/api.html")

    def test_version(self):
        from dashboard_app import __version__
        self.assertEqual(self.xml_rpc_call('version'),
                ".".join(map(str, __version__)))


class DashboardAPIStreamsTests(DashboardXMLRPCViewsTestCase):

    scenarios = [
        ('empty', {
            'streams': [],
            'expected_response': [],
            }),
        ('one_public_stream', {
            'streams': [
                {'slug': '', 'user': None, 'group': None}],
            'expected_response': [{
                'bundle_count': 0,
                'user': '',
                'group': '',
                'name': '',
                'pathname': '/anonymous/'}],
            }),
        ('private_streams_are_not_shown', {
            'streams': [
                {'slug': '', 'user': 'joe', 'group': None},
                {'slug': '', 'user': None, 'group': None}],
            'expected_response': [{
                'bundle_count': 0,
                'user': '',
                'group': '',
                'name': '',
                'pathname': '/anonymous/'}],
            }),
        ('team_streams_are_not_shown', {
            'streams': [
                {'slug': '', 'user': None, 'group': 'group'},
                {'slug': '', 'user': None, 'group': None}],
            'expected_response': [{
                'bundle_count': 0,
                'user': '',
                'group': '',
                'name': '',
                'pathname': '/anonymous/'}],
            }),
        ]

    def test_streams(self):
        with fixtures.created_bundle_streams(self.streams):
            response = self.xml_rpc_call('streams')
            self.assertEqual(response, self.expected_response)


class DashboardAPIBundlesTests(DashboardXMLRPCViewsTestCase):

    scenarios = [
        ('empty', {
            'query': '/anonymous/',
            'bundle_streams': [{}], # make one anonymous stream so that we don't get 404 accessing missing one
            'bundles': [],
            'expected_results': [],
            }),
        ('several_bundles_we_can_see', {
            'query': '/anonymous/',
            'bundle_streams': [],
            'bundles': [
                ('/anonymous/', 'test1.json', '{"foobar": 5}'),
                ('/anonymous/', 'test2.json', '{"froz": "bot"}'),
                ],
            'expected_results': [{
                'content_filename': 'test1.json',
                'content_sha1': '72996acd68de60c766b60c2ca6f6169f67cdde19',
                }, {
                'content_filename': 'test2.json',
                'content_sha1': '67dd49730d4e3b38b840f3d544d45cad74bcfb09',
                }],
            }),
        ('several_bundles_in_other_stream', {
            'query': '/anonymous/other/',
            'bundle_streams': [],
            'bundles': [
                ('/anonymous/', 'test3.json', '{}'),
                ('/anonymous/other/', 'test4.json', '{"x": true}'),
                ],
            'expected_results': [{
                'content_filename': 'test4.json',
                'content_sha1': 'bac148f29c35811441a7b4746a022b04c65bffc0',
                }],
            }),
        ]

    def test_bundles(self):
        """
        Make a bunch of bundles (all in a public branch) and check that
        they are returned by the XML-RPC request.
        """
        with contextlib.nested(
                fixtures.created_bundle_streams(self.bundle_streams),
                fixtures.created_bundles(self.bundles)):
            results = self.xml_rpc_call('bundles', self.query)
            self.assertEqual(len(results), len(self.expected_results))
            with fixtures.test_loop(zip(results, self.expected_results)) as loop_items:
                for result, expected_result in loop_items:
                    self.assertEqual(
                            result['content_filename'],
                            expected_result['content_filename'])
                    self.assertEqual(
                            result['content_sha1'],
                            expected_result['content_sha1'])


class DashboardAPIBundlesFailureTests(DashboardXMLRPCViewsTestCase):

    scenarios = [
        ('no_such_stream', {
            'bundle_streams': [],
            'query': '/anonymous/',
            'expected_faultCode': errors.NOT_FOUND,
            }),
        ('no_anonymous_access_to_personal_streams', {
            'bundle_streams': [{'user': 'user'}],
            'query': '/personal/user/',
            'expected_faultCode': errors.FORBIDDEN,
            }),
        ('no_anonymous_access_to_team_streams', {
            'bundle_streams': [{'group': 'group'}],
            'query': '/team/group/',
            'expected_faultCode': errors.FORBIDDEN,
            }),
        ]

    def test_bundles_failure(self):
        with fixtures.created_bundle_streams(self.bundle_streams):
            try:
                self.xml_rpc_call("bundles", self.query)
            except xmlrpclib.Fault as ex:
                self.assertEqual(ex.faultCode, self.expected_faultCode)
            else:
                self.fail("Should have raised an exception")


class DashboardAPIGetTests(DashboardXMLRPCViewsTestCase):

    scenarios = [
        ('bundle_we_can_access', {
            'content_sha1': '72996acd68de60c766b60c2ca6f6169f67cdde19',
            'bundles': [
                ('/anonymous/', 'test1.json', '{"foobar": 5}'),
                ('/anonymous/', 'test2.json', '{"froz": "bot"}'),
                ],
            'expected_result': {
                'content_filename': 'test1.json',
                'content': '{"foobar": 5}',
                }
            }),
        ]

    def test_get(self):
        """
        Make a bunch of bundles (all in a public branch) and check that
        we can get them back by calling get()
        """
        with fixtures.created_bundles(self.bundles):
            result = self.xml_rpc_call('get', self.content_sha1)
            self.assertTrue(isinstance(result, dict))
            self.assertEqual(
                    result['content_filename'],
                    self.expected_result['content_filename'])
            self.assertEqual(
                    result['content'],
                    self.expected_result['content'])


class DashboardAPIGetFailureTests(DashboardXMLRPCViewsTestCase):

    scenarios = [
        ('bad_sha1', {
            'content_sha1': '',
            'faultCode': errors.NOT_FOUND
            }),
        ('no_access_to_personal_bundles', {
            'bundles': [
                ('/personal/bob/', 'test1.json', '{"foobar": 5}'),
                ],
            'faultCode': errors.FORBIDDEN
            }),
        ('no_access_to_named_personal_bundles', {
            'bundles': [
                ('/personal/bob/some-name/', 'test1.json', '{"foobar": 5}'),
                ],
            'faultCode': errors.FORBIDDEN
            }),
        ('no_access_to_team_bundles', {
            'bundles': [
                ('/team/members/', 'test1.json', '{"foobar": 5}'),
                ],
            'faultCode': errors.FORBIDDEN
            }),
        ('no_access_to_named_team_bundles', {
            'bundles': [
                ('/team/members/some-name/', 'test1.json', '{"foobar": 5}'),
                ],
            'faultCode': errors.FORBIDDEN
            }),
        ]

    bundles = []
    content_sha1='72996acd68de60c766b60c2ca6f6169f67cdde19'

    def test_get_failure(self):
        with fixtures.created_bundles(self.bundles):
            try:
                self.xml_rpc_call('get', self.content_sha1)
            except xmlrpclib.Fault as ex:
                self.assertEqual(ex.faultCode, self.faultCode)
            else:
                self.fail("Should have raised an exception")


class DashboardAPIPutTests(DashboardXMLRPCViewsTestCase):

    scenarios = [
        ('store_to_public_stream', {
            'bundle_streams': [{}],
            'content': '{"foobar": 5}',
            'content_filename': 'test1.json',
            'pathname': '/anonymous/',
            }),
        ('store_to_public_named_stream', {
            'bundle_streams': [{'slug': 'some-name'}],
            'content': '{"foobar": 5}',
            'content_filename': 'test1.json',
            'pathname': '/anonymous/some-name/',
            }),
        ]

    def test_put(self):
        with fixtures.created_bundle_streams(self.bundle_streams):
            content_sha1 = self.xml_rpc_call("put",
                    self.content, self.content_filename, self.pathname)
            stored = Bundle.objects.get(content_sha1=content_sha1)
            try:
                self.assertEqual(stored.content_sha1, content_sha1)
                self.assertEqual(stored.content.read(), self.content)
                self.assertEqual(
                    stored.content_filename, self.content_filename)
                self.assertEqual(stored.bundle_stream.pathname, self.pathname)
            finally:
                stored.delete()


class DashboardAPIPutFailureTests(DashboardXMLRPCViewsTestCase):

    scenarios = [
        ('store_to_personal_stream', {
            'bundle_streams': [{'user': 'joe'}],
            'content': '{"foobar": 5}',
            'content_filename': 'test1.json',
            'pathname': '/personal/joe/',
            'faultCode': errors.FORBIDDEN,
            }),
        ('store_to_named_personal_stream', {
            'bundle_streams': [{'user': 'joe', 'slug': 'some-name'}],
            'content': '{"foobar": 5}',
            'content_filename': 'test1.json',
            'pathname': '/personal/joe/some-name/',
            'faultCode': errors.FORBIDDEN,
            }),
        ('store_to_team_stream', {
            'bundle_streams': [{'group': 'members'}],
            'content': '{"foobar": 5}',
            'content_filename': 'test1.json',
            'pathname': '/team/members/',
            'faultCode': errors.FORBIDDEN,
            }),
        ('store_to_named_team_stream', {
            'bundle_streams': [{'group': 'members', 'slug': 'some-name'}],
            'content': '{"foobar": 5}',
            'content_filename': 'test1.json',
            'pathname': '/team/members/some-name/',
            'faultCode': errors.FORBIDDEN,
            }),
        ('store_to_missing_stream', {
            'bundle_streams': [],
            'content': '{"foobar": 5}',
            'content_filename': 'test1.json',
            'pathname': '/anonymous/',
            'faultCode': errors.NOT_FOUND,
            }),
        ('store_duplicate', {
            'bundle_streams': [],
            'bundles': [('/anonymous/', 'test1.json', '{"foobar": 5}')],
            'content': '{"foobar": 5}',
            'content_filename': 'test1.json',
            'pathname': '/anonymous/',
            'faultCode': errors.CONFLICT,
            }),
        ]

    bundles = []

    def test_put_failure(self):
        with contextlib.nested(
                fixtures.created_bundle_streams(self.bundle_streams),
                fixtures.created_bundles(self.bundles)):
            try:
                self.xml_rpc_call("put", self.content, self.content_filename,
                        self.pathname)
            except xmlrpclib.Fault as ex:
                self.assertEqual(ex.faultCode, self.faultCode)
            else:
                self.fail("Should have raised an exception")


class DashboardAPIPutFailureTransactionTests(TransactionTestCase):

    _bundle_streams = [{}]
    _content = '"unterminated string'
    _content_filename = 'bad.json'
    _pathname =  '/anonymous/'

    def setUp(self):
        self.endpoint_path = reverse("dashboard_app.dashboard_xml_rpc_handler")

    def xml_rpc_call(self, method, *args):
        request_body = xmlrpclib.dumps(tuple(args), methodname=method)
        response = self.client.post(self.endpoint_path,
                request_body, "text/xml")
        return xmlrpclib.loads(response.content)[0][0]

    def test_deserialize_failure_does_not_kill_the_bundle(self):
        # The test goes via the xml-rpc interface to use views
        # calling the put() API directly will never trigger out
        # transactions
        with fixtures.created_bundle_streams(self._bundle_streams):
            self.xml_rpc_call("put", self._content, self._content_filename,
                    self._pathname)
            self.assertEqual(Bundle.objects.all().count(), 1)


class DjangoTestCaseWithScenarios(TestCase):

    scenarios = [
            ('a', {}),
            ('b', {}),
            ]

    def test_database_is_empty_at_start_of_test(self):
        self.assertEqual(BundleStream.objects.all().count(), 0)
        stream = BundleStream.objects.create(slug='')


class BundleStreamListViewAnonymousTest(DashboardViewsTestCase):

    _USER = "user"
    _GROUP = "group"
    _SLUG = "slug"

    scenarios = [
        ('empty', {
            'bundle_streams': [],
        }),
        ('public_streams', {
            'bundle_streams': [
                {'slug': ''},
                {'slug': _SLUG},],
        }),
        ('private_streams', {
            'bundle_streams': [
                {'slug': '', 'user': _USER},
                {'slug': _SLUG, 'user': _USER},],
        }),
        ('team_streams', {
            'bundle_streams': [
                {'slug': '', 'group': _GROUP},
                {'slug': _SLUG, 'group': _GROUP},],
        }),
        ('various_streams', {
            'bundle_streams': [
                {'slug': ''},
                {'slug': _SLUG},
                {'slug': '', 'user': _USER},
                {'slug': _SLUG, 'user': _USER},
                {'slug': '', 'group': _GROUP},
                {'slug': _SLUG, 'group': _GROUP},
            ],
        }),
    ]

    def setUp(self):
        super(BundleStreamListViewAnonymousTest, self).setUp()
        self.user = None

    def test_status_code(self):
        response = self.client.get("/streams/")
        self.assertEqual(response.status_code, 200)

    def test_template_used(self):
        response = self.client.get("/streams/")
        self.assertTemplateUsed(response,
                "dashboard_app/bundle_stream_list.html")

    def test_listed_bundles_are_the_ones_we_should_see(self):
        with fixtures.created_bundle_streams(self.bundle_streams) as bundle_streams:
            response = self.client.get("/streams/")
            expected_bsl = sorted(
                    [bundle_stream.pk for bundle_stream in
                        bundle_streams if
                        bundle_stream.can_access(self.user)])
            effective_bsl = sorted(
                    [bundle_stream.pk for bundle_stream in
                        response.context['bundle_stream_list']])
            self.assertEqual(effective_bsl, expected_bsl)


class BundleStreamListViewAuthorizedTest(BundleStreamListViewAnonymousTest):

    def setUp(self):
        super(BundleStreamListViewAuthorizedTest, self).setUp()
        self.client = TestClient()
        self.user = User.objects.create(username=self._USER)
        self.user.groups.create(name=self._GROUP)
        self.client.login_user(self.user)


class BundleStreamDetailViewAnonymousTest(DashboardViewsTestCase):

    _USER = "user"
    _GROUP = "group"
    _SLUG = "slug"

    scenarios = [
        ('public_stream', {'slug': ''}),
        ('public_named_stream', {'slug': _SLUG}),
        ('private_stream', {'slug': '', 'user': _USER}),
        ('private_named_stream', {'slug': _SLUG, 'user': _USER}),
        ('team_stream', {'slug': '', 'group': _GROUP}),
        ('team_named_stream', {'slug': _SLUG, 'group': _GROUP})
    ]

    def setUp(self):
        super(BundleStreamDetailViewAnonymousTest, self).setUp()
        self.bundle_stream = fixtures.make_bundle_stream(dict(
            slug=self.slug,
            user=getattr(self, 'user', ''),
            group=getattr(self, 'group', '')))
        self.user = None

    def test_status_code(self):
        response = self.client.get("/streams" + self.bundle_stream.pathname)
        if self.bundle_stream.can_access(self.user):
            self.assertEqual(response.status_code, 200)
        else:
            self.assertEqual(response.status_code, 403)

    def test_template_used(self):
        response = self.client.get("/streams" + self.bundle_stream.pathname)
        if self.bundle_stream.can_access(self.user):
            self.assertTemplateUsed(response,
                "dashboard_app/bundle_stream_detail.html")
        else:
            self.assertTemplateUsed(response,
                "403.html")


class BundleStreamDetailViewAuthorizedTest(BundleStreamDetailViewAnonymousTest):

    def setUp(self):
        super(BundleStreamDetailViewAuthorizedTest, self).setUp()
        self.client = TestClient()
        self.user = User.objects.get_or_create(username=self._USER)[0]
        self.group = Group.objects.get_or_create(name=self._GROUP)[0]
        self.user.groups.add(self.group)
        self.client.login_user(self.user)


class ModelWithAttachments(models.Model):
    """
    Test model that uses attachments
    """
    attachments = generic.GenericRelation(Attachment)

    class Meta:
        app_label = "dashboard_app"


class AttachmentTestCase(TestCase):
    _CONTENT = "text"
    _FILENAME = "filename"

    def setUp(self):
        self.obj = ModelWithAttachments.objects.create()

    def tearDown(self):
        self.obj.attachments.all().delete()

    def test_attachment_can_be_added_to_models(self):
        attachment = self.obj.attachments.create(
            content_filename = self._FILENAME, content=None)
        self.assertEqual(attachment.content_object, self.obj)

    def test_attachment_can_be_accessed_via_model(self):
        self.obj.attachments.create(
            content_filename = self._FILENAME, content=None)
        self.assertEqual(self.obj.attachments.count(), 1)
        retrieved_attachment = self.obj.attachments.all()[0]
        self.assertEqual(retrieved_attachment.content_object, self.obj)

    def test_attachment_stores_data(self):
        attachment = self.obj.attachments.create(
            content_filename = self._FILENAME, content=None)
        attachment.content.save(
            self._FILENAME,
            ContentFile(self._CONTENT))
        self.assertEqual(attachment.content_filename, self._FILENAME)
        attachment.content.open()
        try:
            self.assertEqual(attachment.content.read(), self._CONTENT)
        finally:
            attachment.content.close()


class CSRFConfigurationTestCase(CSRFTestCase):

    def setUp(self):
        super(CSRFConfigurationTestCase, self).setUp()
        self.login_path = reverse("django.contrib.auth.views.login")

    def test_csrf_token_present_in_login_page(self):
        import django
        if django.VERSION[:2] == (1, 1):
            # This feature is not supported on django 1.1
            return
        response = self.client.get(self.login_path)
        self.assertContains(response, "csrfmiddlewaretoken")

    def test_cross_site_login_fails(self):
        import django
        if django.VERSION[:2] == (1, 1):
            # This feature is not supported on django 1.1
            return
        response = self.client.post(self.login_path, {
            'user': 'user', 'pass': 'pass'})
        self.assertEquals(response.status_code, 403)

    def test_csrf_not_protecting_xml_rpc_views(self):
        """call version and check that we didn't get 403"""
        endpoint_path = reverse("xml-rpc")
        request_body = xmlrpclib.dumps((), methodname="version")
        response = self.client.post(endpoint_path, request_body, "text/xml")
        self.assertContains(response, "<methodResponse>", status_code=200)


class TestUnicodeMethods(TestCase):

<<<<<<< HEAD
=======
    def test_named_attribute(self):
        obj = NamedAttribute(name="name", value="value")
        self.assertEqual(unicode(obj), u"name: value")

    def test_bundle_deserialization_error(self):
        obj = BundleDeserializationError(error_message="boom")
        self.assertEqual(unicode(obj), u"boom")

>>>>>>> 85adc723
    def test_test_run(self):
        obj = TestRun(analyzer_assigned_uuid="0" * 16)
        self.assertEqual(unicode(obj), "0" * 16)

    def test_attachment(self):
        obj = Attachment(content_filename="test.json")
        self.assertEqual(unicode(obj), "test.json")<|MERGE_RESOLUTION|>--- conflicted
+++ resolved
@@ -1652,17 +1652,10 @@
 
 class TestUnicodeMethods(TestCase):
 
-<<<<<<< HEAD
-=======
-    def test_named_attribute(self):
-        obj = NamedAttribute(name="name", value="value")
-        self.assertEqual(unicode(obj), u"name: value")
-
     def test_bundle_deserialization_error(self):
         obj = BundleDeserializationError(error_message="boom")
         self.assertEqual(unicode(obj), u"boom")
 
->>>>>>> 85adc723
     def test_test_run(self):
         obj = TestRun(analyzer_assigned_uuid="0" * 16)
         self.assertEqual(unicode(obj), "0" * 16)
