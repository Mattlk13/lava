import datetime
import json
import logging

from django.core.files.base import ContentFile
from django.db import connection
from django.db import IntegrityError, transaction
from django.db.models import Q
from django.db.utils import DatabaseError

from twisted.internet.threads import deferToThread

from zope.interface import implements

from lava_scheduler_app.models import Device, TestJob
from lava_scheduler_daemon.jobsource import IJobSource

try:
    from psycopg2 import InterfaceError, OperationalError
except ImportError:
    class InterfaceError(Exception):
        pass
    class OperationalError(Exception):
        pass


class DatabaseJobSource(object):

    implements(IJobSource)

    logger = logging.getLogger(__name__ + '.DatabaseJobSource')

    def getBoardList_impl(self):
        return [d.hostname for d in Device.objects.all()]

    def deferForDB(self, func, *args, **kw):
        def wrapper(*args, **kw):
            try:
                return func(*args, **kw)
            except (DatabaseError, OperationalError, InterfaceError), error:
                message = str(error)
                if message == 'connection already closed' or \
                   message.startswith(
                    'terminating connection due to administrator command') or \
                   message.startswith(
                    'could not connect to server: Connection refused'):
                    self.logger.warning(
                        'Forcing reconnection on next db access attempt')
                    if connection.connection:
                        if not connection.connection.closed:
                            connection.connection.close()
                        connection.connection = None
                raise
        return deferToThread(wrapper, *args, **kw)

    def getBoardList(self):
        return self.deferForDB(self.getBoardList_impl)

    @transaction.commit_manually()
    def getJobForBoard_impl(self, board_name):
        while True:
            device = Device.objects.get(hostname=board_name)
            if device.status != Device.IDLE:
                return None
            jobs_for_device = TestJob.objects.all().filter(
                Q(requested_device=device)
                | Q(requested_device_type=device.device_type),
                status=TestJob.SUBMITTED)
            jobs_for_device = jobs_for_device.extra(
                select={'is_targeted': 'requested_device_id is not NULL'},
                order_by=['-is_targeted', 'submit_time'])
            jobs = jobs_for_device[:1]
            if jobs:
                job = jobs[0]
                job.status = TestJob.RUNNING
                job.start_time = datetime.datetime.utcnow()
                job.actual_device = device
                device.status = Device.RUNNING
                device.current_job = job
                try:
                    # The unique constraint on current_job may cause this to
                    # fail in the case of concurrent requests for different
                    # boards grabbing the same job.  If there are concurrent
                    # requests for the *same* board they may both return the
                    # same job -- this is an application level bug though.
                    device.save()
                except IntegrityError:
                    transaction.rollback()
                    continue
                else:
                    job.log_file.save(
                        'job-%s.log' % job.id, ContentFile(''), save=False)
                    job.save()
                    json_data = json.loads(job.definition)
                    json_data['target'] = device.hostname
                    transaction.commit()
                    log_file = job.log_file
                    log_file.file.close()
                    log_file.open('wb')
                    return json_data, log_file
            else:
                # We don't really need to rollback here, as no modifying
                # operations have been made to the database.  But Django is
                # stupi^Wconservative and assumes the queries that have been
                # issued might have been modifications.
                # See https://code.djangoproject.com/ticket/16491.
                transaction.rollback()
                return None

    def getJobForBoard(self, board_name):
        return self.deferForDB(self.getJobForBoard_impl, board_name)

    @transaction.commit_on_success()
    def jobCompleted_impl(self, board_name):
        self.logger.debug('marking job as complete on %s', board_name)
        device = Device.objects.get(hostname=board_name)
        device.status = Device.IDLE
        job = device.current_job
        device.current_job = None
        job.status = TestJob.COMPLETE
        job.end_time = datetime.datetime.utcnow()
        device.save()
        job.save()

    def jobCompleted(self, board_name):
<<<<<<< HEAD
        return self.deferForDB(self.jobCompleted_impl, board_name)
=======
        return deferToThread(self.jobCompleted_impl, board_name)

    @transaction.commit_on_success()
    def jobOobData_impl(self, board_name, key, value):
        self.logger.info(
            "oob data received for %s: %s: %s", board_name, key, value)
        if key == 'dashboard-put-result':
            device = Device.objects.get(hostname=board_name)
            device.current_job.results_link = value
            device.current_job.save()

    def jobOobData(self, board_name, key, value):
        return deferToThread(self.jobOobData_impl, board_name, key, value)
>>>>>>> 3a31e403
<|MERGE_RESOLUTION|>--- conflicted
+++ resolved
@@ -123,10 +123,7 @@
         job.save()
 
     def jobCompleted(self, board_name):
-<<<<<<< HEAD
         return self.deferForDB(self.jobCompleted_impl, board_name)
-=======
-        return deferToThread(self.jobCompleted_impl, board_name)
 
     @transaction.commit_on_success()
     def jobOobData_impl(self, board_name, key, value):
@@ -138,5 +135,4 @@
             device.current_job.save()
 
     def jobOobData(self, board_name, key, value):
-        return deferToThread(self.jobOobData_impl, board_name, key, value)
->>>>>>> 3a31e403
+        return self.deferForDB(self.jobOobData_impl, board_name, key, value)