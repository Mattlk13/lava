import simplejson

<<<<<<< HEAD
from django.template import RequestContext

import django_tables2 as tables
=======
from django.template import compile_string, RequestContext

from django_tables2.columns import BoundColumn
>>>>>>> e821c361
from django_tables2.rows import BoundRow
from django_tables2.tables import Table, TableData
from django_tables2.utils import AttributeDict

from lava.utils.data_tables.views import DataTableView
from lava.utils.data_tables.backends import QuerySetBackend


simple_nodelist = compile_string('{{ a }}', None)


class _ColWrapper(object):

    def __init__(self, name, table):
        self.name = name
        self.sort_expr = table.columns[name].accessor.replace('.', '__')
        self.table = table

    def callback(self, record):
        context = self.table.context
        context.update({"a": BoundRow(self.table, record)[self.name]})
        try:
            return simple_nodelist.render(context)
        finally:
            context.pop()


class _AjaxTableData(TableData):
    def order_by(self, order_by):
        if order_by:
            raise AssertionError(
                "AjaxTables do not support ordering by Table options")
        return


class AjaxTable(Table):
    TableDataClass = _AjaxTableData

    def __init__(self, id, source, params=(), _for_rendering=True, **kw):
        if 'template' not in kw:
            kw['template'] = 'lava_scheduler_app/ajax_table.html'
        self.params = params
        self.total_length = None
        if _for_rendering:
            qs = self.get_queryset()
            self.total_length = qs.count()

            ordering = self.datatable_opts.get('aaSorting', [[0, 'asc']])
            # What follows is duplicated from backends.py which isn't ideal.
            order_by = []
            for column_index, order in ordering:
                name, col = self.base_columns.items()[column_index]
                sort_expr = BoundColumn(self, col, name).accessor.replace('.', '__')
                order_by.append(
                    "{asc_desc}{column}".format(
                        asc_desc="-" if order == 'desc' else '',
                        column=sort_expr))
            qs = qs.order_by(*order_by)

            display_length = self.datatable_opts.get('iDisplayLength', 10)
            qs = qs[:display_length]
        else:
            qs = []
        super(AjaxTable, self).__init__(data=qs, **kw)
        self.source = source
        self.attrs = AttributeDict({
            'id': id,
            'class': 'display',
            })

    @classmethod
<<<<<<< HEAD
    def json(cls, request, queryset):
        table = cls(None, None)
        table.context = RequestContext(request)
        our_cols = [_ColWrapper(name, col.sort_expr, table)
                    for name, col in cls.base_columns.iteritems()]
=======
    def json(cls, request, params=()):
        table = cls(None, None, params, _for_rendering=False)
        table.context = RequestContext(request)
        our_cols = [_ColWrapper(name, table) for name in table.columns]
>>>>>>> e821c361
        return DataTableView.as_view(
            backend=QuerySetBackend(
                queryset=table.get_queryset(),
                columns=our_cols,
                searching_columns=cls.searchable_columns)
            )(request)

    def datatable_options(self):
        if self.datatable_opts:
            opts = self.datatable_opts.copy()
        else:
            opts = {}
        opts.update({
            'bJQueryUI': True,
            'bServerSide': True,
            'bProcessing': True,
            'sAjaxSource': self.source,
            'bFilter': bool(self.searchable_columns)
            })
        if self.total_length is not None:
            opts['iDeferLoading'] = self.total_length
        aoColumnDefs = opts['aoColumnDefs'] = []
        for col in self.columns:
            aoColumnDefs.append({
                'bSortable': bool(col.sortable),
                'mDataProp': col.name,
                'aTargets': [col.name],
                })
        return simplejson.dumps(opts)

    datatable_opts = {}
    searchable_columns = []

    def get_queryset(self):
        raise NotImplementedError
<|MERGE_RESOLUTION|>--- conflicted
+++ resolved
@@ -1,14 +1,8 @@
 import simplejson
 
-<<<<<<< HEAD
-from django.template import RequestContext
-
-import django_tables2 as tables
-=======
 from django.template import compile_string, RequestContext
 
 from django_tables2.columns import BoundColumn
->>>>>>> e821c361
 from django_tables2.rows import BoundRow
 from django_tables2.tables import Table, TableData
 from django_tables2.utils import AttributeDict
@@ -80,18 +74,10 @@
             })
 
     @classmethod
-<<<<<<< HEAD
-    def json(cls, request, queryset):
-        table = cls(None, None)
-        table.context = RequestContext(request)
-        our_cols = [_ColWrapper(name, col.sort_expr, table)
-                    for name, col in cls.base_columns.iteritems()]
-=======
     def json(cls, request, params=()):
         table = cls(None, None, params, _for_rendering=False)
         table.context = RequestContext(request)
         our_cols = [_ColWrapper(name, table) for name in table.columns]
->>>>>>> e821c361
         return DataTableView.as_view(
             backend=QuerySetBackend(
                 queryset=table.get_queryset(),
