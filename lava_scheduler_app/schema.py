--- conflicted
+++ resolved
@@ -1,11 +1,5 @@
 import contextlib
 import re
-<<<<<<< HEAD
-import requests
-import sys
-import yaml
-=======
->>>>>>> d54b7391
 from voluptuous import (
     All,
     Any,
@@ -432,46 +426,6 @@
                     raise SubmissionException("When 'revision' is used, 'shallow' shouldn't be 'True'")
 
 
-<<<<<<< HEAD
-def _download_raw_yaml(url):
-    try:
-        return yaml.safe_load(requests.get(url, timeout=INCLUDE_URL_TIMEOUT).content)
-    except requests.RequestException as exc:
-        raise SubmissionException(
-            "Section 'include' must contain valid URL: %s" % exc)
-    except yaml.YAMLError as e:
-        raise SubmissionException("Section 'include' must contain URL to a raw file in valid YAML format: %s" % e)
-
-
-def include_yaml(data_object, include_data):
-
-    if not isinstance(include_data, dict):
-        raise SubmissionException("Include section must be a dictionary.")
-
-    for key in include_data:
-        if key not in data_object:
-            data_object[key] = include_data[key]
-        else:
-            if isinstance(data_object[key], dict):
-                data_object[key].update(include_data[key])
-            elif isinstance(data_object[key], list):
-                data_object[key] += include_data[key]
-            elif isinstance(data_object[key], str):
-                data_object[key] = include_data[key]
-
-    return data_object
-
-
-def handle_include_option(data_object):
-    if 'include' in data_object:
-        include_data = _download_raw_yaml(data_object['include'])
-        include_yaml(data_object, include_data)
-
-    return data_object
-
-
-=======
->>>>>>> d54b7391
 def validate_submission(data_object):
     """
     Validates a python object as a TestJob submission
