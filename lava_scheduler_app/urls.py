--- conflicted
+++ resolved
@@ -18,7 +18,6 @@
     url(r'^alljobs_json$',
         'alljobs_json',
         name='lava.scheduler.job.list_json'),
-<<<<<<< HEAD
     url(r'^device_type/(?P<pk>[-_a-zA-Z0-9]+)$',
         'device_type_detail',
         name='lava.scheduler.device_type.detail'),
@@ -31,8 +30,6 @@
     url(r'^device_type/(?P<pk>[-_a-zA-Z0-9]+)/index_nodt_devices_json$',
         'index_nodt_devices_json',
         name='lava.scheduler.device_type.index_nodt_devices_json'),
-=======
->>>>>>> 631b4982
     url(r'^device/(?P<pk>[-_a-zA-Z0-9]+)$',
         'device_detail',
         name='lava.scheduler.device.detail'),
