from django.conf.urls.defaults import url, patterns

urlpatterns = patterns(
    'lava_scheduler_app.views',
<<<<<<< HEAD
    url(r'^index$', 'index'),
    url(r'^alljobs$', 'alljobs'),
    )
=======
    url(r'$', 'index'))
>>>>>>> d22b2adc
<|MERGE_RESOLUTION|>--- conflicted
+++ resolved
@@ -2,10 +2,6 @@
 
 urlpatterns = patterns(
     'lava_scheduler_app.views',
-<<<<<<< HEAD
-    url(r'^index$', 'index'),
+    url(r'$', 'index'),
     url(r'^alljobs$', 'alljobs'),
-    )
-=======
-    url(r'$', 'index'))
->>>>>>> d22b2adc
+    )