# -*- coding: utf-8 -*-
# pylint: disable=too-many-lines,invalid-namlog_e
from collections import OrderedDict
import yaml
import jinja2
import logging
import os
import simplejson
import datetime
import re
import sys

from django import forms
from django.contrib.humanize.templatetags.humanize import naturaltime

from django.contrib.admin.models import LogEntry
from django.contrib.contenttypes.models import ContentType
from django.core.exceptions import PermissionDenied, FieldDoesNotExist
from django.core.urlresolvers import reverse
from django.db import transaction
from django.template.loader import render_to_string
from django.http import (
    Http404,
    HttpResponse,
    HttpResponseForbidden,
    HttpResponseRedirect,
)
from django.http.response import StreamingHttpResponse
from django.shortcuts import (
    get_object_or_404,
    redirect,
    render,
)
from django.template import loader
from django.db.models import Q
from django.utils import timezone
from django.utils.timesince import timeuntil
from django_tables2 import (
    RequestConfig,
)

from lava_server.views import index as lava_index
from lava_server.bread_crumbs import (
    BreadCrumb,
    BreadCrumbTrail,
)

from lava_scheduler_app.decorators import post_only
from lava_scheduler_app.models import (
    Device,
    DeviceType,
    Tag,
    TestJob,
    TestJobUser,
    JSONDataError,
    validate_job,
    DevicesUnavailableException,
    Worker,
)
from lava_scheduler_app import utils
from lava_scheduler_app.dbutils import (
    device_type_summary,
    load_devicetype_template,
    testjob_submission
)
from lava_scheduler_app.templatetags.utils import udecode

from lava.utils.lavatable import LavaView
from lava_results_app.utils import (
    check_request_auth,
    description_data,
    description_filename
)
from lava_results_app.models import (
    NamedTestAttribute,
    Query,
    QueryCondition,
    TestCase,
)

from django.contrib.auth.models import User, Group
from lava_scheduler_app.tables import (
    JobTable,
    all_jobs_with_custom_sort,
    IndexJobTable,
    FailedJobTable,
    DeviceLogEntryTable,
    LogEntryTable,
    LongestJobTable,
    DeviceTable,
    NoDTDeviceTable,
    RecentJobsTable,
    DeviceHealthTable,
    DeviceTypeTable,
    WorkerTable,
    HealthJobSummaryTable,
    OverviewJobsTable,
    NoWorkerDeviceTable,
    QueueJobsTable,
    OnlineDeviceTable,
    PassingHealthTable,
    RunningTable,
)

if sys.version_info[0] == 2:
    # Python 2.x
    from urllib2 import urlopen
elif sys.version_info[0] == 3:
    # For Python 3.0 and later
    from urllib.request import urlopen

# pylint: disable=too-many-attributes,too-many-ancestors,too-many-arguments,too-many-locals
# pylint: disable=too-many-statements,too-many-branches,too-many-return-statements
# pylint: disable=no-self-use,too-many-nested-blocks,too-few-public-methods

# The only functions which need to go in this file are those directly
# referenced in urls.py - other support functions can go in tables.py or similar.


def _str_to_bool(string):
    return string.lower() in ['1', 'true', 'yes']


class JobTableView(LavaView):

    def __init__(self, request, **kwargs):
        super(JobTableView, self).__init__(request, **kwargs)

    def device_query(self, term):  # pylint: disable=no-self-use
        visible = filter_device_types(self.request.user)
        device = list(Device.objects.filter(hostname__contains=term, device_type__in=visible))
        return Q(actual_device__in=device)

    def tags_query(self, term):
        tagnames = list(Tag.objects.filter(name__icontains=term))
        return Q(tags__in=tagnames)

    def owner_query(self, term):
        owner = list(User.objects.filter(username__contains=term))
        return Q(submitter__in=owner)

    def device_type_query(self, term):
        visible = filter_device_types(self.request.user)
        dt = list(DeviceType.objects.filter(name__contains=term, name__in=visible))
        return Q(device_type__in=dt)

    def job_state_query(self, term):
        # could use .lower() but that prevents matching Complete discrete from Incomplete
        matches = [p[0] for p in TestJob.STATE_CHOICES if term in p[1]]
        return Q(state__in=matches)

    def device_state_query(self, term):
        # could use .lower() but that prevents matching Complete discrete from Incomplete
        matches = [p[0] for p in Device.STATE_CHOICES if term in p[1]]
        return Q(state__in=matches)

    def device_health_query(self, term):
        # could use .lower() but that prevents matching Complete discrete from Incomplete
        matches = [p[0] for p in Device.HEALTH_CHOICES if term in p[1]]
        return Q(health__in=matches)

    def restriction_query(self, term):
        """
        This may turn out to be too much work for search to support.
        :param term: user submitted string
        :return: a query for devices which match the rendered restriction text
        """
        q = Q()

        query_list = []
        device_list = []
        user_list = User.objects.filter(
            id__in=Device.objects.filter(
                user__isnull=False).values('user'))
        for users in user_list:
            query_list.append(users.id)
        if len(query_list) > 0:
            device_list = User.objects.filter(id__in=query_list).filter(email__contains=term)
        query_list = []
        for users in device_list:
            query_list.append(users.id)
        if len(query_list) > 0:
            q = q.__or__(Q(user__in=query_list))

        query_list = []
        device_list = []
        group_list = Group.objects.filter(
            id__in=Device.objects.filter(
                group__isnull=False).values('group'))
        for groups in group_list:
            query_list.append(groups.id)
        if len(query_list) > 0:
            device_list = Group.objects.filter(id__in=query_list).filter(name__contains=term)
        query_list = []
        for groups in device_list:
            query_list.append(groups.id)
        if len(query_list) > 0:
            q = q.__or__(Q(group__in=query_list))

        # if the render function is changed, these will need to change too
        if term in "all users in group":
            q = q.__or__(Q(group__isnull=False))
        if term in "Unrestricted usage" or term in "Device owner by":
            q = q.__or__(Q(is_public=True))
        elif term in "Job submissions restricted to %s":
            q = q.__or__(Q(is_public=False))
        return q


class FailureTableView(JobTableView):

    def get_queryset(self):
        failures = [TestJob.HEALTH_INCOMPLETE, TestJob.HEALTH_CANCELED]
        jobs = all_jobs_with_custom_sort().filter(health__in=failures)

        health = self.request.GET.get('health_check', None)
        if health:
            jobs = jobs.filter(health_check=_str_to_bool(health))

        dt = self.request.GET.get('device_type', None)
        if dt:
            jobs = jobs.filter(actual_device__device_type__name=dt)

        device = self.request.GET.get('device', None)
        if device:
            jobs = jobs.filter(actual_device__hostname=device)

        start = self.request.GET.get('start', None)
        if start:
            now = timezone.now()
            start = now + datetime.timedelta(int(start))

            end = self.request.GET.get('end', None)
            if end:
                end = now + datetime.timedelta(int(end))
                jobs = jobs.filter(start_time__range=(start, end))
        return jobs


class WorkerView(JobTableView):

    def get_queryset(self):
        return Worker.objects.exclude(health=Worker.HEALTH_RETIRED).order_by('hostname')


class WorkersLogView(LavaView):

    def get_queryset(self):
        worker_ct = ContentType.objects.get_for_model(Worker)
        return LogEntry.objects.filter(content_type=worker_ct).order_by("-action_time").select_related("user")


class WorkerLogView(LavaView):

    def __init__(self, worker, *args, **kwargs):
        super(WorkerLogView, self).__init__(*args, **kwargs)
        self.worker = worker

    def get_queryset(self):
        worker_ct = ContentType.objects.get_for_model(Worker)
        device_ct = ContentType.objects.get_for_model(Device)
        return LogEntry.objects.filter((Q(content_type=worker_ct) & Q(object_id=self.worker.hostname)) |
                                       (Q(content_type=device_ct) & Q(object_id__in=self.worker.device_set.all()))) \
                               .order_by("-action_time").select_related("user")


class DevicesLogView(LavaView):
    def __init__(self, devices, *args, **kwargs):
        super(DevicesLogView, self).__init__(*args, **kwargs)
        self.devices = devices

    def get_queryset(self):
        return LogEntry.objects.filter(object_id__in=[d.hostname for d in self.devices]).order_by("-action_time")


class DeviceLogView(LavaView):
    def __init__(self, device, *args, **kwargs):
        super(DeviceLogView, self).__init__(*args, **kwargs)
        self.device = device

    def get_queryset(self):
        return LogEntry.objects.filter(object_id=self.device.hostname).order_by("-action_time").select_related("user")


def health_jobs_in_hr():
    return TestJob.objects.values('actual_device') \
                  .filter(Q(health_check=True) & ~Q(actual_device=None)) \
                  .exclude(actual_device__health=Device.HEALTH_RETIRED) \
                  .filter(state=TestJob.STATE_FINISHED).distinct()


def _online_total():
    """ returns a tuple of (num_online, num_not_retired) """
    total = Device.objects.exclude(health=Device.HEALTH_RETIRED).count()
    online = Device.objects.filter(health__in=[Device.HEALTH_GOOD, Device.HEALTH_UNKNOWN],
                                   worker_host__state=Worker.STATE_ONLINE).count()
    return (online, total)


class IndexTableView(JobTableView):

    def get_queryset(self):
        return all_jobs_with_custom_sort()\
            .filter(state__in=[TestJob.STATE_RUNNING, TestJob.STATE_CANCELING])


class DeviceTableView(JobTableView):

    def get_queryset(self):
        visible = filter_device_types(self.request.user)
        return Device.objects.select_related("device_type", "worker_host",
                                             "user", "group") \
                             .prefetch_related("tags") \
                             .filter(device_type__in=visible,
                                     is_pipeline=True) \
                             .order_by("hostname")


@BreadCrumb("Scheduler", parent=lava_index)
def index(request):
    data = DeviceTypeOverView(request, model=DeviceType, table_class=DeviceTypeTable)
    ptable = DeviceTypeTable(data.get_table_data())
    RequestConfig(request, paginate={"per_page": ptable.length}).configure(ptable)

    (num_online, num_not_retired) = _online_total()
    health_check_completed = health_jobs_in_hr().filter(
        health=TestJob.HEALTH_COMPLETE).count()
    health_check_total = health_jobs_in_hr().count()
    running_jobs_count = TestJob.objects.filter(
        state=TestJob.STATE_RUNNING, actual_device__isnull=False).count()
    active_devices_count = Device.objects.filter(
        state__in=[Device.STATE_RESERVED, Device.STATE_RUNNING]).count()
    return render(
        request,
        "lava_scheduler_app/index.html",
        {
            'device_status': "%d/%d" % (num_online, num_not_retired),
            'num_online': num_online,
            'num_not_retired': num_not_retired,
            'num_jobs_running': running_jobs_count,
            'num_devices_running': active_devices_count,
            'hc_completed': health_check_completed,
            'hc_total': health_check_total,
            'device_type_table': ptable,
            'bread_crumb_trail': BreadCrumbTrail.leading_to(index),
            'context_help': BreadCrumbTrail.leading_to(index),
            "terms_data": ptable.prepare_terms_data(data),
            "search_data": ptable.prepare_search_data(data),
            "discrete_data": ptable.prepare_discrete_data(data),
        })


@BreadCrumb("Workers", parent=index)
def workers(request):
    worker_data = WorkerView(request, model=Worker, table_class=WorkerTable)
    worker_ptable = WorkerTable(worker_data.get_table_data(), prefix="worker_")
    RequestConfig(request, paginate={"per_page": worker_ptable.length}).configure(worker_ptable)

    worker_log_data = WorkersLogView(request, model=LogEntry, table_class=LogEntryTable)
    worker_log_ptable = LogEntryTable(worker_log_data.get_table_data(), prefix="worker_log_")
    RequestConfig(request, paginate={"per_page": worker_log_ptable.length}).configure(worker_log_ptable)

    return render(
        request,
        "lava_scheduler_app/allworkers.html",
        {
            'worker_table': worker_ptable,
            'worker_log_table': worker_log_ptable,
            'bread_crumb_trail': BreadCrumbTrail.leading_to(workers),
        })


def type_report_data(start_day, end_day, dt, health_check):
    now = timezone.now()
    start_date = now + datetime.timedelta(start_day)
    end_date = now + datetime.timedelta(end_day)

    res = TestJob.objects.filter(actual_device__in=Device.objects.filter(device_type=dt),
                                 health_check=health_check,
                                 start_time__range=(start_date, end_date))
    url = reverse('lava.scheduler.failure_report')
    params = 'start=%s&end=%s&device_type=%s&health_check=%d' % (start_day, end_day, dt, health_check)
    return {
        'pass': res.filter(health=TestJob.HEALTH_COMPLETE).count(),
        'fail': res.exclude(health=TestJob.HEALTH_INCOMPLETE).count(),
        'date': start_date.strftime('%m-%d'),
        'failure_url': '%s?%s' % (url, params),
    }


def device_report_data(start_day, end_day, device, health_check):
    now = timezone.now()
    start_date = now + datetime.timedelta(start_day)
    end_date = now + datetime.timedelta(end_day)

    res = TestJob.objects.filter(actual_device=device, health_check=health_check,
                                 start_time__range=(start_date, end_date))
    url = reverse('lava.scheduler.failure_report')
    params = 'start=%s&end=%s&device=%s&health_check=%d' % (start_day, end_day, device.pk, health_check)
    return {
        'pass': res.filter(health=TestJob.HEALTH_COMPLETE).count(),
        'fail': res.exclude(health=TestJob.HEALTH_INCOMPLETE).count(),
        'date': start_date.strftime('%m-%d'),
        'failure_url': '%s?%s' % (url, params),
    }


def job_report(start_day, end_day, health_check):
    now = timezone.now()
    start_date = now + datetime.timedelta(start_day)
    end_date = now + datetime.timedelta(end_day)

    res = TestJob.objects.filter(health_check=health_check,
                                 start_time__range=(start_date, end_date)) \
                         .filter(state=TestJob.STATE_FINISHED).values('health')
    url = reverse('lava.scheduler.failure_report')
    params = 'start=%s&end=%s&health_check=%d' % (start_day, end_day, health_check)
    return {
        'pass': res.filter(health=TestJob.HEALTH_COMPLETE).count(),
        'fail': res.exclude(health=TestJob.HEALTH_INCOMPLETE).count(),
        'date': start_date.strftime('%m-%d'),
        'failure_url': '%s?%s' % (url, params),
    }


@BreadCrumb("Reports", parent=index)
def reports(request):
    health_day_report = []
    health_week_report = []
    job_day_report = []
    job_week_report = []
    for day in reversed(range(7)):
        health_day_report.append(job_report(day * -1 - 1, day * -1, True))
        job_day_report.append(job_report(day * -1 - 1, day * -1, False))
    for week in reversed(range(10)):
        health_week_report.append(job_report(week * -7 - 7, week * -7, True))
        job_week_report.append(job_report(week * -7 - 7, week * -7, False))
    template = loader.get_template("lava_scheduler_app/reports.html")
    return HttpResponse(template.render(
        {
            'health_week_report': health_week_report,
            'health_day_report': health_day_report,
            'job_week_report': job_week_report,
            'job_day_report': job_day_report,
            'bread_crumb_trail': BreadCrumbTrail.leading_to(index),
        },
        request=request))


@BreadCrumb("Failure Report", parent=reports)
def failure_report(request):

    data = FailureTableView(request)
    ptable = FailedJobTable(data.get_table_data())
    RequestConfig(request, paginate={"per_page": ptable.length}).configure(ptable)

    return render(
        request,
        "lava_scheduler_app/failure_report.html",
        {
            'device_type': request.GET.get('device_type', None),
            'device': request.GET.get('device', None),
            'failed_job_table': ptable,
            "sort": '-submit_time',
            "terms_data": ptable.prepare_terms_data(data),
            "search_data": ptable.prepare_search_data(data),
            "discrete_data": ptable.prepare_discrete_data(data),
            'bread_crumb_trail': BreadCrumbTrail.leading_to(failure_report),
        })


@BreadCrumb("Devices", parent=index)
def device_list(request):

    data = DeviceTableView(request, model=Device, table_class=DeviceTable)
    ptable = DeviceTable(data.get_table_data())
    RequestConfig(request, paginate={"per_page": ptable.length}).configure(ptable)
    template = loader.get_template("lava_scheduler_app/alldevices.html")
    return HttpResponse(template.render(
        {
            'devices_table': ptable,
            "length": ptable.length,
            "terms_data": ptable.prepare_terms_data(data),
            "search_data": ptable.prepare_search_data(data),
            "discrete_data": ptable.prepare_discrete_data(data),
            'bread_crumb_trail': BreadCrumbTrail.leading_to(device_list),
        },
        request=request))


@BreadCrumb("Active", parent=device_list)
def active_device_list(request):

    data = ActiveDeviceView(request, model=Device, table_class=DeviceTable)
    ptable = DeviceTable(data.get_table_data())
    RequestConfig(request, paginate={"per_page": ptable.length}).configure(ptable)
    template = loader.get_template("lava_scheduler_app/activedevices.html")
    return HttpResponse(template.render(
        {
            'active_devices_table': ptable,
            "length": ptable.length,
            "terms_data": ptable.prepare_terms_data(data),
            "search_data": ptable.prepare_search_data(data),
            "discrete_data": ptable.prepare_discrete_data(data),
            'bread_crumb_trail': BreadCrumbTrail.leading_to(active_device_list),
        },
        request=request))


class OnlineDeviceView(DeviceTableView):

    def get_queryset(self):
        q = super(OnlineDeviceView, self).get_queryset()
        return q.exclude(health=Device.HEALTH_RETIRED)


@BreadCrumb("Online Devices", parent=index)
def online_device_list(request):
    data = OnlineDeviceView(request, model=Device, table_class=OnlineDeviceTable)
    ptable = OnlineDeviceTable(data.get_table_data())
    RequestConfig(request, paginate={"per_page": ptable.length}).configure(ptable)
    template = loader.get_template("lava_scheduler_app/onlinedevices.html")
    return HttpResponse(template.render(
        {
            'online_devices_table': ptable,
            "length": ptable.length,
            "terms_data": ptable.prepare_terms_data(data),
            "search_data": ptable.prepare_search_data(data),
            "discrete_data": ptable.prepare_discrete_data(data),
            'bread_crumb_trail': BreadCrumbTrail.leading_to(online_device_list),
        },
        request=request))


class PassingHealthTableView(DeviceTableView):

    def get_queryset(self):
        q = super(PassingHealthTableView, self).get_queryset()
        q = q.exclude(health=Device.HEALTH_RETIRED)
        q = q.select_related("last_health_report_job", "last_health_report_job__actual_device")
        return q.order_by("-health", "device_type", "hostname")


@BreadCrumb("Passing Health Checks", parent=index)
def passing_health_checks(request):
    data = PassingHealthTableView(request, model=Device,
                                  table_class=PassingHealthTable)
    ptable = PassingHealthTable(data.get_table_data())
    RequestConfig(request, paginate={"per_page": ptable.length}).configure(ptable)
    template = loader.get_template("lava_scheduler_app/passinghealthchecks.html")
    return HttpResponse(template.render(
        {
            'passing_health_checks_table': ptable,
            "length": ptable.length,
            "terms_data": ptable.prepare_terms_data(data),
            "search_data": ptable.prepare_search_data(data),
            "discrete_data": ptable.prepare_discrete_data(data),
            'bread_crumb_trail': BreadCrumbTrail.leading_to(passing_health_checks),
        },
        request=request))


class MyDeviceView(DeviceTableView):

    def get_queryset(self):
        return Device.objects.owned_by_principal(self.request.user).order_by('hostname')


@BreadCrumb("My Devices", parent=index)
def mydevice_list(request):

    data = MyDeviceView(request, model=Device, table_class=DeviceTable)
    ptable = DeviceTable(data.get_table_data())
    RequestConfig(request, paginate={"per_page": ptable.length}).configure(ptable)
    template = loader.get_template("lava_scheduler_app/mydevices.html")
    return HttpResponse(template.render(
        {
            'my_device_table': ptable,
            "length": ptable.length,
            "terms_data": ptable.prepare_terms_data(data),
            "search_data": ptable.prepare_search_data(data),
            "discrete_data": ptable.prepare_discrete_data(data),
            'bread_crumb_trail': BreadCrumbTrail.leading_to(mydevice_list)
        },
        request=request))


@BreadCrumb("My Devices Health History", parent=index)
def mydevices_health_history_log(request):
    devices = Device.objects.owned_by_principal(request.user)
    devices_log_data = DevicesLogView(devices, request, model=LogEntry, table_class=DeviceLogEntryTable)
    devices_log_ptable = DeviceLogEntryTable(devices_log_data.get_table_data(),
                                             prefix="devices_log_")
    RequestConfig(request, paginate={"per_page": devices_log_ptable.length}).configure(devices_log_ptable)
    return render(request,
                  "lava_scheduler_app/mydevices_health_history_log.html",
                  {'mydeviceshealthhistory_table': devices_log_ptable,
                   'bread_crumb_trail': BreadCrumbTrail.leading_to(mydevices_health_history_log)})


def get_restricted_job(user, pk, request=None, for_update=False):
    """Returns JOB which is a TestJob object after checking for USER
    accessibility to the object via the UI login AND via the REST API.
    """
    try:
        job = TestJob.get_by_job_number(pk, for_update)
    except TestJob.DoesNotExist:
        raise Http404("No TestJob matches the given query.")
    # handle REST API querystring as well as UI logins
    if request:
        check_request_auth(request, job)
    return job


def filter_device_types(user):

    """
    Filters the available DeviceType names to exclude DeviceTypes
    which are hidden from this user.
    :param user: User to check
    :return: A list of DeviceType.name which all contain
    at least one device this user can see.
    """
    visible = []
    for device_type in DeviceType.objects.filter(display=True).only('name', 'owners_only'):
        if device_type.some_devices_visible_to(user):
            visible.append(device_type.name)
    return visible


class ActiveDeviceView(DeviceTableView):

    def get_queryset(self):
        q = super(ActiveDeviceView, self).get_queryset()
        return q.exclude(health=Device.HEALTH_RETIRED)


class DeviceHealthView(DeviceTableView):

    def get_queryset(self):
        q = super(DeviceHealthView, self).get_queryset()
        q = q.exclude(health=Device.HEALTH_RETIRED)
        return q.select_related("last_health_report_job")


class DeviceTypeOverView(JobTableView):

    def get_queryset(self):
        visible = filter_device_types(self.request.user)
        return device_type_summary(visible)


class NoDTDeviceView(DeviceTableView):

    def get_queryset(self):
        return Device.objects.exclude(health=Device.HEALTH_RETIRED).order_by('hostname')


@BreadCrumb("Device Type {pk}", parent=index, needs=['pk'])
def device_type_detail(request, pk):
    try:
        dt = DeviceType.objects \
            .select_related('architecture', 'bits', 'processor') \
            .get(pk=pk)
    except DeviceType.DoesNotExist:
        raise Http404()
    # Check that at least one device is visible to the current user
    if dt.owners_only:
        if not dt.some_devices_visible_to(request.user):
            raise Http404('No device type matches the given query.')

    # Get some test job statistics
    now = timezone.now()
    devices = list(Device.objects.filter(device_type=dt)
                   .values_list('pk', flat=True))
    daily_complete = TestJob.objects.filter(
        actual_device__in=devices,
        health_check=True,
        submit_time__gte=(now - datetime.timedelta(days=1)),
        submit_time__lt=now,
        health=TestJob.HEALTH_COMPLETE).count()
    daily_failed = TestJob.objects.filter(
        actual_device__in=devices,
        health_check=True,
        submit_time__gte=(now - datetime.timedelta(days=1)),
        submit_time__lt=now,
        health=TestJob.HEALTH_INCOMPLETE).count()
    weekly_complete = TestJob.objects.filter(
        actual_device__in=devices,
        health_check=True,
        submit_time__gte=(now - datetime.timedelta(days=7)),
        submit_time__lt=now,
        health=TestJob.HEALTH_COMPLETE).count()
    weekly_failed = TestJob.objects.filter(
        actual_device__in=devices,
        health_check=True,
        submit_time__gte=(now - datetime.timedelta(days=7)),
        submit_time__lt=now,
        health=TestJob.HEALTH_INCOMPLETE).count()
    monthly_complete = TestJob.objects.filter(
        actual_device__in=devices,
        health_check=True,
        submit_time__gte=(now - datetime.timedelta(days=30)),
        submit_time__lt=now,
        health=TestJob.HEALTH_COMPLETE).count()
    monthly_failed = TestJob.objects.filter(
        actual_device__in=devices,
        health_check=True,
        submit_time__gte=(now - datetime.timedelta(days=30)),
        submit_time__lt=now,
        health=TestJob.HEALTH_INCOMPLETE).count()
    health_summary_data = [{
        "Duration": "24hours",
        "Complete": daily_complete,
        "Failed": daily_failed,
    }, {
        "Duration": "Week",
        "Complete": weekly_complete,
        "Failed": weekly_failed,
    }, {"Duration": "Month",
        "Complete": monthly_complete,
        "Failed": monthly_failed, }]

    prefix = 'no_dt_'
    no_dt_data = NoDTDeviceView(request, model=Device, table_class=NoDTDeviceTable)
    no_dt_ptable = NoDTDeviceTable(
        no_dt_data.get_table_data(prefix).
        filter(device_type=dt),
        prefix=prefix,
    )
    config = RequestConfig(request, paginate={"per_page": no_dt_ptable.length})
    config.configure(no_dt_ptable)

    prefix = "dt_"
    dt_jobs_data = AllJobsView(request, model=TestJob, table_class=OverviewJobsTable)
    dt_jobs_ptable = OverviewJobsTable(
        dt_jobs_data.get_table_data(prefix)
        .filter(actual_device__in=devices),
        prefix=prefix,
    )
    config = RequestConfig(request, paginate={"per_page": dt_jobs_ptable.length})
    config.configure(dt_jobs_ptable)

    prefix = 'health_'
    health_table = HealthJobSummaryTable(
        health_summary_data,
        prefix=prefix,
    )
    config = RequestConfig(request, paginate={"per_page": health_table.length})
    config.configure(health_table)

    search_data = no_dt_ptable.prepare_search_data(no_dt_data)
    search_data.update(dt_jobs_ptable.prepare_search_data(dt_jobs_data))

    terms_data = no_dt_ptable.prepare_terms_data(no_dt_data)
    terms_data.update(dt_jobs_ptable.prepare_terms_data(dt_jobs_data))

    times_data = no_dt_ptable.prepare_times_data(no_dt_data)
    times_data.update(dt_jobs_ptable.prepare_times_data(dt_jobs_data))

    discrete_data = no_dt_ptable.prepare_discrete_data(no_dt_data)
    discrete_data.update(dt_jobs_ptable.prepare_discrete_data(dt_jobs_data))

    if dt.cores.all():
        core_string = "%s x %s" % (
            dt.core_count if dt.core_count else 1,
            ','.join([core.name for core in dt.cores.all().order_by('name')]))
    else:
        core_string = ''

    processor_name = dt.processor if dt.processor else ''
    architecture_name = dt.architecture if dt.architecture else ''
    bits_width = dt.bits.width if dt.bits else ''
    cpu_name = dt.cpu_model if dt.cpu_model else ''
    desc = dt.description if dt.description else ''
    aliases = ', '.join([alias.name for alias in dt.aliases.all()])

    if dt.disable_health_check:
        health_freq_str = "Disabled"
    elif dt.health_denominator == DeviceType.HEALTH_PER_JOB:
        health_freq_str = "one every %d jobs" % dt.health_frequency
    else:
        health_freq_str = "one every %d hours" % dt.health_frequency
    template = loader.get_template("lava_scheduler_app/device_type.html")
    return HttpResponse(template.render(
        {
            'device_type': dt,
            'arch_version': architecture_name,
            'processor': processor_name,
            'arch_bits': bits_width,
            'cores': core_string,
            'cpu_model': cpu_name,
            'aliases': aliases,
            'description': desc,
            'search_data': search_data,
            "discrete_data": discrete_data,
            'terms_data': terms_data,
            'times_data': times_data,
            'running_jobs_num': TestJob.objects.filter(
                actual_device__in=Device.objects.filter(device_type=dt),
                state=TestJob.STATE_RUNNING).count(),
            # going offline are still active - number for comparison with running jobs.
            'active_num': Device.objects.filter(
                device_type=dt,
                state__in=[Device.STATE_RUNNING, Device.STATE_RESERVED]).count(),
            'queued_jobs_num': TestJob.objects.filter(state=TestJob.STATE_SUBMITTED,
                                                      requested_device_type=dt).count(),
            'idle_num': Device.objects.filter(device_type=dt, state=Device.STATE_IDLE, health__in=[Device.HEALTH_GOOD, Device.HEALTH_UNKNOWN]).count(),
            'offline_num': Device.objects.filter(device_type=dt).exclude(health__in=[Device.HEALTH_GOOD, Device.HEALTH_UNKNOWN]).count(),
            'retired_num': Device.objects.filter(device_type=dt, health=Device.HEALTH_RETIRED).count(),
            'health_job_summary_table': health_table,
            'device_type_jobs_table': dt_jobs_ptable,
            'devices_table_no_dt': no_dt_ptable,  # NoDTDeviceTable('devices' kwargs=dict(pk=pk)), params=(dt,)),
            'bread_crumb_trail': BreadCrumbTrail.leading_to(device_type_detail, pk=pk),
            'context_help': BreadCrumbTrail.leading_to(device_type_detail, pk='help'),
            'health_freq': health_freq_str,
        },
        request=request))


@BreadCrumb("Health history", parent=device_type_detail, needs=['pk'])
def device_type_health_history_log(request, pk):
    device_type = get_object_or_404(DeviceType, pk=pk)
    devices = device_type.device_set.all()
    devices_log_data = DevicesLogView(devices, request, model=LogEntry, table_class=DeviceLogEntryTable)
    devices_log_ptable = DeviceLogEntryTable(devices_log_data.get_table_data(),
                                             prefix="devices_log_")
    RequestConfig(request, paginate={"per_page": devices_log_ptable.length}).configure(devices_log_ptable)

    return render(request,
                  "lava_scheduler_app/device_type_health_history_log.html",
                  {'device_type': device_type,
                   'dthealthhistory_table': devices_log_ptable,
                   'bread_crumb_trail': BreadCrumbTrail.leading_to(device_type_health_history_log, pk=pk)})


@BreadCrumb("Report", parent=device_type_detail, needs=['pk'])
def device_type_reports(request, pk):
    device_type = get_object_or_404(DeviceType, pk=pk)
    health_day_report = []
    health_week_report = []
    job_day_report = []
    job_week_report = []
    for day in reversed(range(7)):
        health_day_report.append(type_report_data(day * -1 - 1, day * -1, device_type, True))
        job_day_report.append(type_report_data(day * -1 - 1, day * -1, device_type, False))
    for week in reversed(range(10)):
        health_week_report.append(type_report_data(week * -7 - 7, week * -7, device_type, True))
        job_week_report.append(type_report_data(week * -7 - 7, week * -7, device_type, False))

    long_running = TestJob.objects.filter(
        actual_device__in=Device.objects.filter(device_type=device_type),
        state__in=[TestJob.STATE_RUNNING,
                   TestJob.STATE_CANCELING]).order_by('start_time')[:5]
    template = loader.get_template("lava_scheduler_app/devicetype_reports.html")
    return HttpResponse(template.render(
        {
            'device_type': device_type,
            'health_week_report': health_week_report,
            'health_day_report': health_day_report,
            'job_week_report': job_week_report,
            'job_day_report': job_day_report,
            'long_running': long_running,
            'bread_crumb_trail': BreadCrumbTrail.leading_to(device_type_reports, pk=pk),
        },
        request=request))


def device_dictionary_plain(request, pk):
    device = get_object_or_404(Device, pk=pk)
    device_configuration = device.load_configuration(output_format="yaml")
    response = HttpResponse(device_configuration, content_type='text/yaml')
    response['Content-Disposition'] = "attachment; filename=%s.yaml" % pk
    return response


@BreadCrumb("All Device Health", parent=index)
def lab_health(request):
    data = DeviceHealthView(request, model=Device, table_class=DeviceHealthTable)
    ptable = DeviceHealthTable(data.get_table_data())
    RequestConfig(request, paginate={"per_page": ptable.length}).configure(ptable)
    template = loader.get_template("lava_scheduler_app/labhealth.html")
    return HttpResponse(template.render(
        {
            'device_health_table': ptable,
            "length": ptable.length,
            "terms_data": ptable.prepare_terms_data(data),
            "search_data": ptable.prepare_search_data(data),
            "discrete_data": ptable.prepare_discrete_data(data),
            'bread_crumb_trail': BreadCrumbTrail.leading_to(lab_health),
        },
        request=request))


@BreadCrumb("All Health Jobs on Device {pk}", parent=index, needs=['pk'])
def health_job_list(request, pk):
    device = get_object_or_404(Device, pk=pk)

    health_data = AllJobsView(request)
    health_table = JobTable(health_data.get_table_data().filter(
        actual_device=device, health_check=True))
    config = RequestConfig(request, paginate={"per_page": health_table.length})
    config.configure(health_table)

    template = loader.get_template("lava_scheduler_app/health_jobs.html")
    device_can_admin = device.can_admin(request.user)
    return HttpResponse(template.render(
        {
            'device': device,
            'health_job_table': health_table,
            'can_admin': device_can_admin,
            'edit_description': device_can_admin,
            'bread_crumb_trail': BreadCrumbTrail.leading_to(health_job_list, pk=pk),
        },
        request=request))


class MyJobsView(JobTableView):

    def get_queryset(self):
        query = all_jobs_with_custom_sort().filter(is_pipeline=True)
        return query.filter(submitter=self.request.user)


class LongestJobsView(JobTableView):

    def get_queryset(self):
        jobs = TestJob.objects.select_related("actual_device",
                                              "requested_device_type", "group")\
            .extra(select={'device_sort': 'coalesce(actual_device_id, '
                                          'requested_device_type_id)',
                           'duration_sort': 'end_time - start_time'}).all()\
            .filter(state__in=[TestJob.STATE_RUNNING, TestJob.STATE_CANCELING])
        return jobs.order_by('start_time')


class FavoriteJobsView(JobTableView):

    def get_queryset(self):
        user = self.user if self.user else self.request.user

        query = all_jobs_with_custom_sort().filter(is_pipeline=True)
        return query.filter(testjobuser__user=user, testjobuser__is_favorite=True)


class AllJobsView(JobTableView):

    def get_queryset(self):
        return all_jobs_with_custom_sort().filter(is_pipeline=True)


@BreadCrumb("Jobs", parent=index)
def job_list(request):

    data = AllJobsView(request, model=TestJob, table_class=JobTable)
    ptable = JobTable(data.get_table_data())
    RequestConfig(request, paginate={"per_page": ptable.length}).configure(ptable)
    template = loader.get_template("lava_scheduler_app/alljobs.html")
    return HttpResponse(template.render(
        {
            'bread_crumb_trail': BreadCrumbTrail.leading_to(job_list),
            'alljobs_table': ptable,
            "length": ptable.length,
            "terms_data": ptable.prepare_terms_data(data),
            "search_data": ptable.prepare_search_data(data),
            "discrete_data": ptable.prepare_discrete_data(data),
            "times_data": ptable.prepare_times_data(data),
        },
        request=request))


@BreadCrumb("Active", parent=job_list)
def active_jobs(request):
    data = IndexTableView(request, model=TestJob, table_class=IndexJobTable)
    ptable = IndexJobTable(data.get_table_data())
    RequestConfig(request, paginate={"per_page": ptable.length}).configure(ptable)

    return render(
        request,
        "lava_scheduler_app/active_jobs.html",
        {
            'active_jobs_table': ptable,
            "sort": '-submit_time',
            "terms_data": ptable.prepare_terms_data(data),
            "search_data": ptable.prepare_search_data(data),
            "discrete_data": ptable.prepare_discrete_data(data),
            "times_data": ptable.prepare_times_data(data),
            'bread_crumb_trail': BreadCrumbTrail.leading_to(active_jobs),
        })


@BreadCrumb("Submit", parent=job_list)
def job_submit(request):

    is_authorized = False
    if request.user and request.user.has_perm(
            'lava_scheduler_app.add_testjob'):
        is_authorized = True

    response_data = {
        'is_authorized': is_authorized,
        'bread_crumb_trail': BreadCrumbTrail.leading_to(job_submit),
    }

    if request.method == "POST" and is_authorized:
        if request.is_ajax():
            try:
                validate_job(request.POST.get("definition-input"))
                return HttpResponse(simplejson.dumps("success"))
            except Exception as e:
                return HttpResponse(simplejson.dumps(str(e)),
                                    content_type="application/json")

        else:
            try:
                definition_data = request.POST.get("definition-input")
                job = testjob_submission(definition_data, request.user)

                if isinstance(job, type(list())):
                    response_data["job_list"] = [j.sub_id for j in job]
                    # Refer to first job in list for job info.
                    job = job[0]
                else:
                    response_data["job_id"] = job.id

                is_favorite = request.POST.get("is_favorite")
                if is_favorite:
                    testjob_user, _ = TestJobUser.objects.get_or_create(
                        user=request.user, test_job=job)
                    testjob_user.is_favorite = True
                    testjob_user.save()

                return HttpResponseRedirect(
                    reverse('lava.scheduler.job.detail', args=[job.pk]))

            except Exception as e:
                response_data["error"] = str(e)
                response_data["context_help"] = "lava scheduler submit job",
                response_data["definition_input"] = request.POST.get(
                    "definition-input")
                response_data["is_favorite"] = request.POST.get("is_favorite")
                template = loader.get_template(
                    "lava_scheduler_app/job_submit.html")
                return HttpResponse(template.render(
                    response_data, request=request))

    else:
        template = loader.get_template("lava_scheduler_app/job_submit.html")
        return HttpResponse(template.render(response_data, request=request))


@BreadCrumb("{pk}", parent=job_list, needs=['pk'])
def job_detail(request, pk):
    job = get_restricted_job(request.user, pk, request=request)

    # Refuse non-pipeline jobs
    if not job.is_pipeline:
        raise Http404()

    # Is the job favorite?
    is_favorite = False
    if request.user.is_authenticated():
        try:
            testjob_user = TestJobUser.objects.get(user=request.user,
                                                   test_job=job)
            is_favorite = testjob_user.is_favorite
        except TestJobUser.DoesNotExist:
            is_favorite = False

    description = description_data(job)
    job_data = description.get('job', {})
    action_list = job_data.get('actions', [])
    pipeline = description.get('pipeline', {})

    deploy_list = [item['deploy'] for item in action_list if 'deploy' in item]
    boot_list = [item['boot'] for item in action_list if 'boot' in item]
    test_list = [item['test'] for item in action_list if 'test' in item]
    sections = []
    for action in pipeline:
        if 'section' in action:
            sections.append({action['section']: action['level']})
    default_section = 'boot'  # to come from user profile later.

    data = {
        'job': job,
        'show_cancel': job.can_cancel(request.user),
        'show_failure': job.can_annotate(request.user),
        'show_resubmit': job.can_resubmit(request.user),
        'bread_crumb_trail': BreadCrumbTrail.leading_to(job_detail, pk=pk),
        'change_priority': job.can_change_priority(request.user),
        'context_help': BreadCrumbTrail.leading_to(job_detail, pk='detail'),
        'is_favorite': is_favorite,
        'condition_choices': simplejson.dumps(
            QueryCondition.get_condition_choices(job)
        ),
        'available_content_types': simplejson.dumps(
            QueryCondition.get_similar_job_content_types()
        ),
        'device_data': description.get('device', {}),
        'job_data': job_data,
        'pipeline_data': pipeline,
        'deploy_list': deploy_list,
        'boot_list': boot_list,
        'test_list': test_list,
        'job_tags': job.tags.all(),
    }

    # Is the old or new v2 format?
    if os.path.exists(os.path.join(job.output_dir, 'output.txt')):
        if 'section' in request.GET:
            log_data = utils.folded_logs(job, request.GET['section'], sections, summary=True)
        else:
            log_data = utils.folded_logs(job, default_section, sections, summary=True)
            if not log_data:
                default_section = 'deploy'
                log_data = utils.folded_logs(job, default_section, sections, summary=True)

        data.update({
            'log_data': log_data if log_data else [],
            'invalid_log_data': log_data is None,
            'default_section': default_section,
        })

        return render(request, "lava_scheduler_app/job.html", data)

    else:
        try:
            with open(os.path.join(job.output_dir, "output.yaml"), "r") as f_in:
                # Compute the size of the file
                f_in.seek(0, 2)
                job_file_size = f_in.tell()

                if job_file_size >= job.size_limit:
                    log_data = []
                    data["size_warning"] = job.size_limit
                else:
                    # Go back to the start and load the file
                    f_in.seek(0, 0)
                    log_data = yaml.load(f_in, Loader=yaml.CLoader)

            # list all related results
            for line in log_data:
                if line["lvl"] == "results":
                    case_id = TestCase.objects.filter(
                        suite__job=job,
                        suite__name=line["msg"]["definition"],
                        name=line["msg"]["case"]).values_list(
                            "id", flat=True)
                    if case_id:
                        line["msg"]["case_id"] = case_id[0]

        except IOError:
            log_data = []
        except yaml.YAMLError:
            log_data = None

        # Get lava.job result if available
        lava_job_result = None
        try:
            lava_job_obj = TestCase.objects.get(suite__job=job,
                                                suite__name="lava",
                                                name="job")
            # Only print it if it's a failure
            if lava_job_obj.result == TestCase.RESULT_FAIL:
                lava_job_result = lava_job_obj.action_metadata
        except TestCase.DoesNotExist:
            pass

        data.update({
            'log_data': log_data if log_data else [],
            'invalid_log_data': log_data is None,
            'lava_job_result': lava_job_result
        })

        return render(request, "lava_scheduler_app/job_pipeline.html", data)


@BreadCrumb("Definition", parent=job_detail, needs=['pk'])
def job_definition(request, pk):
    job = get_restricted_job(request.user, pk, request=request)
    log_file = job.output_file()
    description = description_data(job)
    template = loader.get_template("lava_scheduler_app/job_definition.html")
    return HttpResponse(template.render(
        {
            'job': job,
            'pipeline': description.get('pipeline', []),
            'job_file_present': bool(log_file),
            'bread_crumb_trail': BreadCrumbTrail.leading_to(job_definition, pk=pk),
            'show_resubmit': job.can_resubmit(request.user),
        },
        request=request))


def job_description_yaml(request, pk):
    job = get_restricted_job(request.user, pk, request=request)
    filename = description_filename(job)
    if not filename:
        raise Http404()
    with open(filename, 'r') as desc:
        data = desc.read()
    response = HttpResponse(data, content_type='text/yaml')
    response['Content-Disposition'] = "attachment; filename=job_description_%d.yaml" % \
        job.id
    return response


def job_definition_plain(request, pk):
    job = get_restricted_job(request.user, pk, request=request)
    response = HttpResponse(job.display_definition, content_type='text/plain')
    filename = "job_%d.yaml" % job.id
    response['Content-Disposition'] = "attachment; filename=%s" % filename
    return response


@BreadCrumb("Multinode definition", parent=job_detail, needs=['pk'])
def multinode_job_definition(request, pk):
    job = get_restricted_job(request.user, pk, request=request)
    log_file = job.output_file()
    template = loader.get_template("lava_scheduler_app/multinode_job_definition.html")
    return HttpResponse(template.render(
        {
            'job': job,
            'job_file_present': bool(log_file),
            'bread_crumb_trail': BreadCrumbTrail.leading_to(multinode_job_definition, pk=pk),
            'show_cancel': job.can_cancel(request.user),
            'show_resubmit': job.can_resubmit(request.user),
        },
        request=request))


def multinode_job_definition_plain(request, pk):
    job = get_restricted_job(request.user, pk, request=request)
    response = HttpResponse(job.multinode_definition, content_type='text/plain')
    filename = "job_%d.yaml" % job.id
    response['Content-Disposition'] = \
        "attachment; filename=multinode_%s" % filename
    return response


@BreadCrumb("My Jobs", parent=index)
def myjobs(request):
    get_object_or_404(User, pk=request.user.id)
    data = MyJobsView(request, model=TestJob, table_class=JobTable)
    ptable = JobTable(data.get_table_data())
    RequestConfig(request, paginate={"per_page": ptable.length}).configure(ptable)
    template = loader.get_template("lava_scheduler_app/myjobs.html")
    return HttpResponse(template.render(
        {
            'bread_crumb_trail': BreadCrumbTrail.leading_to(myjobs),
            'myjobs_table': ptable,
            "terms_data": ptable.prepare_terms_data(data),
            "search_data": ptable.prepare_search_data(data),
            "discrete_data": ptable.prepare_discrete_data(data),
            "times_data": ptable.prepare_times_data(data),
        },
        request=request))


@BreadCrumb("Longest Running Jobs", parent=reports)
def longest_jobs(request, username=None):

    data = LongestJobsView(request, model=TestJob, table_class=LongestJobTable)
    ptable = LongestJobTable(data.get_table_data())
    RequestConfig(request, paginate={"per_page": ptable.length}).configure(
        ptable)
    template = loader.get_template("lava_scheduler_app/longestjobs.html")
    return HttpResponse(template.render(
        {
            'bread_crumb_trail': BreadCrumbTrail.leading_to(longest_jobs),
            'longestjobs_table': ptable,
            "length": ptable.length,
            "terms_data": ptable.prepare_terms_data(data),
            "search_data": ptable.prepare_search_data(data),
            "discrete_data": ptable.prepare_discrete_data(data),
            "times_data": ptable.prepare_times_data(data),
        },
        request=request))


@BreadCrumb("Favorite Jobs", parent=index)
def favorite_jobs(request, username=None):

    if not username:
        username = request.user.username
    user = get_object_or_404(User, username=username)
    data = FavoriteJobsView(request, model=TestJob,
                            table_class=JobTable, user=user)
    ptable = JobTable(data.get_table_data())
    RequestConfig(request, paginate={"per_page": ptable.length}).configure(ptable)
    template = loader.get_template("lava_scheduler_app/favorite_jobs.html")
    return HttpResponse(template.render(
        {
            'bread_crumb_trail': BreadCrumbTrail.leading_to(favorite_jobs),
            'favoritejobs_table': ptable,
            'username': username,
            "terms_data": ptable.prepare_terms_data(data),
            "search_data": ptable.prepare_search_data(data),
            "discrete_data": ptable.prepare_discrete_data(data),
            "times_data": ptable.prepare_times_data(data),
        },
        request=request))


@BreadCrumb("Complete log", parent=job_detail, needs=['pk'])
def job_complete_log(request, pk):
    job = get_restricted_job(request.user, pk, request=request)
    # If this is a new log format, redirect to the job page
    if os.path.exists(os.path.join(job.output_dir, "output.yaml")):
        return HttpResponseRedirect(reverse('lava.scheduler.job.detail', args=[pk]))

    description = description_data(job)
    pipeline = description.get('pipeline', {})
    sections = []
    for action in pipeline:
        sections.append({action['section']: action['level']})
    default_section = 'boot'  # to come from user profile later.
    if 'section' in request.GET:
        log_data = utils.folded_logs(job, request.GET['section'], sections, summary=False)
    else:
        log_data = utils.folded_logs(job, default_section, sections, summary=False)
        if not log_data:
            default_section = 'deploy'
            log_data = utils.folded_logs(job, default_section, sections, summary=False)
    template = loader.get_template("lava_scheduler_app/pipeline_complete.html")
    return HttpResponse(template.render(
        {
            'show_cancel': job.can_cancel(request.user),
            'show_resubmit': job.can_resubmit(request.user),
            'show_failure': job.can_annotate(request.user),
            'job': job,
            'sections': sections,
            'default_section': default_section,
            'log_data': log_data,
            'pipeline_data': pipeline,
            'bread_crumb_trail': BreadCrumbTrail.leading_to(job_complete_log, pk=pk),
        },
        request=request))


def job_section_log(request, pk, log_name):
    job = get_restricted_job(request.user, pk, request=request)
    path = os.path.join(job.output_dir, 'pipeline', log_name[0], log_name)
    if not os.path.exists(path):
        raise Http404
    with open(path, 'r') as data:
        log_content = yaml.load(data)
    log_target = []
    for logitem in log_content:
        for key, value in logitem.items():
            if key == 'target':
                log_target.append(value)
    # FIXME: decide if this should be a separate URL
    if not log_target:
        for logitem in log_content:
            for key, value in logitem.items():
                log_target.append(yaml.dump(value))

    response = HttpResponse('\n'.join(log_target), content_type='text/plain; charset=utf-8')
    response['Content-Transfer-Encoding'] = 'quoted-printable'
    response['Content-Disposition'] = "attachment; filename=job-%s_%s" % (job.id, log_name)
    return response


def job_status(request, pk):
    job = get_restricted_job(request.user, pk, request=request)
    response_dict = {'actual_device': "<i>...</i>",
                     'duration': "<i>...</i>",
                     'job_state': job.get_state_display(),
                     'failure_comment': job.failure_comment,
                     'started': "<i>...</i>",
                     'subjobs': []}

    if job.actual_device:
        url = job.actual_device.get_absolute_url()
        host = job.actual_device.hostname
        html = "<a href=\"%s\">%s</a> " % (url, host)
        html += "<a href=\"%s\"><span class=\"glyphicon glyphicon-stats\"></span></a>" % (reverse("lava.scheduler.device_report", args=[job.actual_device.pk]))
        response_dict['actual_device'] = html

    if job.start_time:
        response_dict['started'] = naturaltime(job.start_time)
        response_dict['duration'] = timeuntil(timezone.now(), job.start_time)

    if job.state != job.STATE_FINISHED:
        response_dict['job_state'] = job.get_state_display()
    elif job.health == job.HEALTH_COMPLETE:
        response_dict['job_state'] = '<span class="label label-success">Complete</span>'
    elif job.health == job.HEALTH_INCOMPLETE:
        response_dict['job_state'] = "<span class=\"label label-danger\">%s</span>" % job.get_health_display()
    else:
        response_dict['job_state'] = "<span class=\"label label-warning\">%s</span>" % job.get_health_display()

    if job.is_multinode:
        for subjob in job.sub_jobs_list:
            response_dict['subjobs'].append((subjob.id, subjob.get_state_display()))

    if job.state == TestJob.STATE_FINISHED:
        response_dict['X-JobState'] = '1'

    response = HttpResponse(simplejson.dumps(response_dict),
                            content_type='text/json')
    return response


def job_pipeline_timing(request, pk):
    job = get_restricted_job(request.user, pk, request=request)
    try:
        logs = yaml.load(open(os.path.join(job.output_dir, "output.yaml")))
    except IOError:
        raise Http404

    # start and end patterns
    pattern_start = re.compile("^start: (?P<level>[\\d.]+) (?P<action>[\\w_-]+) \\(timeout (?P<timeout>\\d+:\\d+:\\d+)\\)")
    pattern_end = re.compile('^end: (?P<level>[\\d.]+) (?P<action>[\\w_-]+) \\(duration (?P<duration>\\d+:\\d+:\\d+)\\)')

    timings = {}
    total_duration = 0
    max_duration = 0
    summary = []
    for line in logs:
        # Only parse debug and info levels
        if line["lvl"] not in ["debug", "info"]:
            continue

        # Will raise if the log message is a python object
        try:
            match = pattern_start.match(line["msg"])
        except TypeError:
            continue

        if match is not None:
            d = match.groupdict()
            parts = d["timeout"].split(":")
            timeout = float(parts[0]) * 3600 + float(parts[1]) * 60 + float(parts[2])
            timings[d["level"]] = {"name": d["action"],
                                   "timeout": float(timeout)}
            continue

        # No need to catch TypeError here as we know it's a string
        match = pattern_end.match(line["msg"])
        if match is not None:
            d = match.groupdict()
            # TODO: validate does not have a proper start line
            if d["action"] == "validate":
                continue
            level = d["level"]
            parts = d["duration"].split(":")
            duration = float(parts[0]) * 3600 + float(parts[1]) * 60 + float(parts[2])
            timings[level]["duration"] = duration

            max_duration = max(max_duration, duration)
            if '.' not in level:
                total_duration += duration
                summary.append([d["action"], duration, 0])

    levels = sorted(timings.keys())

    # Construct the report
    pipeline = []
    for lvl in levels:
        duration = timings[lvl].get("duration", 0.0)
        timeout = timings[lvl]["timeout"]
        pipeline.append((lvl, timings[lvl]["name"], duration, timeout,
                         bool(duration >= (timeout * 0.85))))

    # Compute the percentage
    for index, action in enumerate(summary):
        summary[index][2] = action[1] / total_duration * 100

    if len(pipeline) == 0:
        response_dict = {'timing': '',
                         'graph': []}
    else:
        timing = render_to_string('lava_scheduler_app/job_pipeline_timing.html',
                                  {'job': job, 'pipeline': pipeline, 'summary': summary,
                                   'total_duration': total_duration,
                                   'mean_duration': total_duration / len(pipeline),
                                   'max_duration': max_duration})

        response_dict = {'timing': timing,
                         'graph': pipeline}

    return HttpResponse(simplejson.dumps(response_dict),
                        content_type='text/json')


def job_log_file_plain(request, pk):
    job = get_restricted_job(request.user, pk, request=request)
    # Old style jobs
    log_file = job.output_file()
    if log_file:
        response = StreamingHttpResponse(
            log_file,
            content_type='text/plain; charset=utf-8')
        response['Content-Transfer-Encoding'] = 'quoted-printable'
        response['Content-Disposition'] = "attachment; filename=job_%d.log" % job.id
        return response

    # New pipeline jobs
    try:
        with open(os.path.join(job.output_dir, "output.yaml"), "r") as log_file:
            response = StreamingHttpResponse(log_file.readlines(),
                                             content_type="application/yaml")
            response['Content-Disposition'] = "attachment; filename=job_%d.log" % job.id
            return response
    except IOError:
        raise Http404


def job_log_pipeline_incremental(request, pk):
    job = get_restricted_job(request.user, pk, request=request)
    # Start from this line
    try:
        first_line = int(request.GET.get("line", 0))
    except ValueError:
        first_line = 0

    try:
        with open(os.path.join(job.output_dir, "output.yaml"), "r") as f_in:
            # Manually skip the first lines
            # This is working because:
            # 1/ output.yaml is a list of dictionnaries
            # 2/ each item in this list is represented as one line in output.yaml
            count = 0
            for _ in range(first_line):
                count += len(next(f_in))
            # Seeking is needed to switch from reading lines to reading bytes.
            f_in.seek(count)
            # Load the remaining as yaml
            data = yaml.load(f_in, Loader=yaml.CLoader)
            # When reaching EOF, yaml.load does return None instead of []
            if not data:
                data = []
            else:
                for line in data:
                    line["msg"] = udecode(line["msg"])
                    if line["lvl"] == "results":
                        case_id = TestCase.objects.filter(
                            suite__job=job,
                            suite__name=line["msg"]["definition"],
                            name=line["msg"]["case"]).values_list(
                                "id", flat=True)
                        if case_id:
                            line["msg"]["case_id"] = case_id[0]

    except (IOError, StopIteration, yaml.YAMLError):
        data = []

    response = HttpResponse(
        simplejson.dumps(data), content_type='application/json')

    if job.state == TestJob.STATE_FINISHED:
        response['X-Is-Finished'] = '1'

    return response


def job_cancel(request, pk):
<<<<<<< HEAD
    job = get_restricted_job(request.user, pk, request=request)
    if job.can_cancel(request.user):
        if job.is_multinode:
            multinode_jobs = TestJob.objects.filter(
                target_group=job.target_group)
            for multinode_job in multinode_jobs:
                multinode_job.cancel(request.user)
=======
    with transaction.atomic():
        job = get_restricted_job(request.user, pk, request=request, for_update=True)
        if job.can_cancel(request.user):
            if job.is_multinode:
                multinode_jobs = TestJob.objects.select_for_update().filter(
                    target_group=job.target_group)
                for multinode_job in multinode_jobs:
                    multinode_job.go_state_canceling()
                    multinode_job.save()
            else:
                job.go_state_canceling()
                job.save()
            return redirect(job)
>>>>>>> 7a0854ac
        else:
            return HttpResponseForbidden(
                "you cannot cancel this job", content_type="text/plain")


def job_resubmit(request, pk):

    is_resubmit = request.POST.get("is_resubmit", False)

    response_data = {
        'is_authorized': False,
        'bread_crumb_trail': BreadCrumbTrail.leading_to(job_list),
    }

    job = get_restricted_job(request.user, pk, request=request)
    if job.can_resubmit(request.user):
        response_data["is_authorized"] = True

        if is_resubmit:
            original = job
            job = testjob_submission(request.POST.get("definition-input"),
                                     request.user, original_job=original)
            try:

                if isinstance(job, type(list())):
                    response_data["job_list"] = [j.sub_id for j in job]
                    # Refer to first job in list for job info.
                    job = job[0]
                else:
                    response_data["job_id"] = job.id

                return HttpResponseRedirect(
                    reverse('lava.scheduler.job.detail', args=[job.pk]))

            except Exception as e:
                response_data["error"] = str(e)
                response_data["definition_input"] = request.POST.get(
                    "definition-input")
                template = loader.get_template(
                    "lava_scheduler_app/job_submit.html")
                return HttpResponse(
                    template.render(response_data, request=request))
        else:
            if request.is_ajax():
                try:
                    validate_job(request.POST.get("definition-input"))
                    return HttpResponse(simplejson.dumps("success"))
                except Exception as e:
                    return HttpResponse(simplejson.dumps(str(e)),
                                        content_type="application/json")
            if job.is_multinode:
                definition = job.multinode_definition
            else:
                definition = job.display_definition

            try:
                response_data["definition_input"] = definition
                template = loader.get_template(
                    "lava_scheduler_app/job_submit.html")
                return HttpResponse(
                    template.render(response_data, request=request))
            except (JSONDataError, ValueError, DevicesUnavailableException) \
                    as e:
                response_data["error"] = str(e)
                response_data["definition_input"] = definition
                template = loader.get_template("lava_scheduler_app/job_submit.html")
                return HttpResponse(template.render(response_data, request=request))

    else:
        return HttpResponseForbidden(
            "you cannot re-submit this job", content_type="text/plain")


class FailureForm(forms.ModelForm):

    class Meta:
        model = TestJob
        fields = ('failure_tags', 'failure_comment')


@post_only
def job_change_priority(request, pk):
    job = get_restricted_job(request.user, pk, request=request)
    if not job.can_change_priority(request.user):
        raise PermissionDenied()
    requested_priority = request.POST['priority']
    if job.priority != requested_priority:
        job.priority = requested_priority
        job.save()
    return redirect(job)


def job_toggle_favorite(request, pk):

    if not request.user.is_authenticated():
        raise PermissionDenied()

    job = TestJob.objects.get(pk=pk)
    testjob_user, _ = TestJobUser.objects.get_or_create(user=request.user,
                                                        test_job=job)

    testjob_user.is_favorite = not testjob_user.is_favorite
    testjob_user.save()
    return redirect(job)


def job_annotate_failure(request, pk):
    job = get_restricted_job(request.user, pk, request=request)
    if not job.can_annotate(request.user):
        raise PermissionDenied()

    if request.method == 'POST':
        form = FailureForm(request.POST, instance=job)
        if form.is_valid():
            form.save()
            return redirect(job)
    else:
        form = FailureForm(instance=job)
    template = loader.get_template("lava_scheduler_app/job_annotate_failure.html")
    return HttpResponse(template.render(
        {
            'form': form,
            'job': job,
        },
        request=request))


<<<<<<< HEAD
def job_json(request, pk):
    job = get_restricted_job(request.user, pk, request=request)
    json_text = simplejson.dumps({
        'status': job.get_status_display(),
        'results_link': request.build_absolute_uri(job.results_link),
    })
    content_type = 'application/json'
    if 'callback' in request.GET:
        json_text = '%s(%s)' % (request.GET['callback'], json_text)
        content_type = 'text/javascript'
    return HttpResponse(json_text, content_type=content_type)


=======
>>>>>>> 7a0854ac
@post_only
def get_remote_definition(request):
    """Fetches remote job definition file."""
    url = request.POST.get("url")

    try:
        data = urlopen(url).read()
        # Validate that the data at the location is really JSON or YAML.
        # This is security based check so noone can misuse this url.
        yaml.load(data)
    except Exception as e:
        return HttpResponse(simplejson.dumps(str(e)),
                            content_type="application/json")

    return HttpResponse(data)


class RecentJobsView(JobTableView):

    def __init__(self, request, device, **kwargs):
        super(RecentJobsView, self).__init__(request, **kwargs)
        self.device = device

    def get_queryset(self):
        return all_jobs_with_custom_sort().filter(actual_device=self.device)


@BreadCrumb("{pk}", parent=device_list, needs=['pk'])
def device_detail(request, pk):
    # Find the device and raise 404 if we are not allowed to see it
    try:
        device = Device.objects.select_related('device_type', 'user').get(pk=pk)
    except Device.DoesNotExist:
        raise Http404('No device matches the given query.')

    # Any user that can access to a device_type can
    # see all the devices even if they are for owners_only
    if device.device_type.owners_only:
        if not device.device_type.some_devices_visible_to(request.user):
            raise Http404('No device matches the given query.')

    # Find previous and next device
    devices = Device.objects \
        .filter(device_type_id=device.device_type_id) \
        .only('hostname', 'state', 'health').order_by('hostname')
    previous_device = None
    next_device = None
    devices_iter = iter(devices)
    for d in devices_iter:
        if d.hostname == device.hostname:
            try:
                next_device = next(devices_iter).hostname
            except StopIteration:
                next_device = None
            break
        previous_device = d.hostname

    prefix = "recent_"
    recent_data = RecentJobsView(request, device, model=TestJob, table_class=RecentJobsTable)
    recent_ptable = RecentJobsTable(
        recent_data.get_table_data(prefix),
        prefix=prefix,
    )
    RequestConfig(request, paginate={"per_page": recent_ptable.length}).configure(recent_ptable)

    search_data = recent_ptable.prepare_search_data(recent_data)
    discrete_data = recent_ptable.prepare_discrete_data(recent_data)
    terms_data = recent_ptable.prepare_terms_data(recent_data)
    times_data = recent_ptable.prepare_times_data(recent_data)

    device_log_data = DeviceLogView(device, request, model=LogEntry, table_class=DeviceLogEntryTable)
    device_log_ptable = DeviceLogEntryTable(device_log_data.get_table_data(),
                                            prefix="device_log_")
    RequestConfig(request, paginate={"per_page": device_log_ptable.length}).configure(device_log_ptable)

    mismatch = False

    overrides = None
    if device.is_pipeline:
        overrides = []
        extends = device.get_extends()
        if extends:
            path = os.path.dirname(device.CONFIG_PATH)
            devicetype_file = os.path.join(path, 'device-types', '%s.jinja2' % extends)
            mismatch = not os.path.exists(devicetype_file)

    template = loader.get_template("lava_scheduler_app/device.html")
    device_can_admin = device.can_admin(request.user)
    return HttpResponse(template.render(
        {
            'device': device,
            "times_data": times_data,
            "terms_data": terms_data,
            "search_data": search_data,
            "discrete_data": discrete_data,
            'recent_job_table': recent_ptable,
            "device_log_table": device_log_ptable,
            'can_admin': device_can_admin,
            'exclusive': device.is_exclusive,
            'pipeline': device.is_pipeline,
            'edit_description': device_can_admin,
            'bread_crumb_trail': BreadCrumbTrail.leading_to(device_detail, pk=pk),
            'context_help': BreadCrumbTrail.show_help(device_detail, pk="help"),
            'next_device': next_device,
            'previous_device': previous_device,
            'overrides': overrides,
            'template_mismatch': mismatch,
        },
        request=request))


@BreadCrumb("dictionary", parent=device_detail, needs=['pk'])
def device_dictionary(request, pk):
    # Find the device and raise 404 if we are not allowed to see it
    try:
        device = Device.objects.select_related('device_type', 'user').get(pk=pk)
    except Device.DoesNotExist:
        raise Http404('No device matches the given query.')

    # Any user that can access to a device_type can
    # see all the devices even if they are for owners_only
    if device.device_type.owners_only:
        if not device.device_type.some_devices_visible_to(request.user):
            raise Http404('No device matches the given query.')

    if not device.is_pipeline:
        raise Http404

    raw_device_dict = device.load_configuration(output_format="raw")
    if not raw_device_dict:
        raise Http404

    # Parse the template
    env = jinja2.Environment()
    ast = env.parse(raw_device_dict)
    device_dict = utils.device_dictionary_to_dict(ast)

    dictionary = OrderedDict()
    vland = OrderedDict()
    connections = OrderedDict()
    extra = {}
    sequence = utils.device_dictionary_sequence()
    for item in sequence:
        if item in device_dict.keys():
            dictionary[item] = device_dict[item]
    connect_sequence = utils.device_dictionary_connections()
    for item in connect_sequence:
        if item in device_dict.keys():
            connections[item] = yaml.dump(device_dict[item], default_flow_style=False)
    vlan_sequence = utils.device_dictionary_vlan()
    for item in vlan_sequence:
        if item in device_dict.keys():
            vland[item] = yaml.dump(device_dict[item], default_flow_style=False)
    for item in set(device_dict.keys()) - set(sequence) - set(connect_sequence) - set(vlan_sequence):
        extra[item] = device_dict[item]
    # Exclusive is ignored
    if 'exclusive' in extra:
        del extra['exclusive']
    template = loader.get_template("lava_scheduler_app/devicedictionary.html")
    return HttpResponse(template.render(
        {
            'device': device,
            'dictionary': dictionary,
            'connections': connections,
            'vland': vland,
            'extra': extra,
            'bread_crumb_trail': BreadCrumbTrail.leading_to(device_dictionary, pk=pk),
            'context_help': ['lava-scheduler-device-dictionary'],
        },
        request=request))


@BreadCrumb("Report", parent=device_detail, needs=['pk'])
def device_reports(request, pk):
    device = get_object_or_404(Device, pk=pk)
    health_day_report = []
    health_week_report = []
    job_day_report = []
    job_week_report = []
    for day in reversed(range(7)):
        health_day_report.append(device_report_data(day * -1 - 1, day * -1, device, True))
        job_day_report.append(device_report_data(day * -1 - 1, day * -1, device, False))
    for week in reversed(range(10)):
        health_week_report.append(device_report_data(week * -7 - 7, week * -7, device, True))
        job_week_report.append(device_report_data(week * -7 - 7, week * -7, device, False))

    long_running = TestJob.objects.filter(
        actual_device=device,
        state__in=[TestJob.STATE_RUNNING,
                   TestJob.STATE_CANCELING]).order_by('start_time')[:5]
    template = loader.get_template("lava_scheduler_app/device_reports.html")
    return HttpResponse(template.render(
        {
            'device': device,
            'health_week_report': health_week_report,
            'health_day_report': health_day_report,
            'job_week_report': job_week_report,
            'job_day_report': job_day_report,
            'long_running': long_running,
            'bread_crumb_trail': BreadCrumbTrail.leading_to(device_reports, pk=pk),
        },
        request=request))


def device_edit_description(request, pk):
    device = Device.objects.get(pk=pk)
    if device.can_admin(request.user):
        device.description = request.POST.get('desc')
        device.save()
        device.log_admin_entry(request.user, "changed description")
        return redirect(device)
    else:
        return HttpResponseForbidden(
            "you cannot edit the description of this device", content_type="text/plain")


@post_only
def device_restrict_device(request, pk):
    device = Device.objects.get(pk=pk)
    if device.can_admin(request.user):
        message = "added a restriction: %s" % request.POST.get('reason')
        device.is_public = False
        device.save(update_fields=['is_public'])
        device.log_admin_entry(request.user, message)
        return redirect(device)
    else:
        return HttpResponseForbidden(
            "you cannot restrict submissions to this device", content_type="text/plain")


@post_only
def device_derestrict_device(request, pk):
    device = Device.objects.get(pk=pk)
    if device.can_admin(request.user):
        message = "removed restriction: %s" % request.POST.get('reason')
        device.is_public = True
        device.save(update_fields=['is_public'])
        device.log_admin_entry(request.user, message)
        return redirect(device)
    else:
        return HttpResponseForbidden(
            "you cannot derestrict submissions to this device", content_type="text/plain")


def _device_update_health(request, pk, health):
    try:
        with transaction.atomic():
            device = Device.objects.select_for_update().get(pk=pk)
            if not device.can_admin(request.user):
                return HttpResponseForbidden("Permission denied")
            old_health_display = device.get_health_display()
            device.health = health
            device.save()
            device.log_admin_entry(request.user, u"%s → %s" % (old_health_display, device.get_health_display()))
        return HttpResponseRedirect(reverse("lava.scheduler.device.detail", args=[pk]))
    except Device.DoesNotExist:
        raise Http404("Device %s not found" % pk)


def device_good(request, pk):
    return _device_update_health(request, pk, Device.HEALTH_GOOD)


def device_unknown(request, pk):
    return _device_update_health(request, pk, Device.HEALTH_UNKNOWN)


def device_looping(request, pk):
    return _device_update_health(request, pk, Device.HEALTH_LOOPING)


def device_maintenance(request, pk):
    return _device_update_health(request, pk, Device.HEALTH_MAINTENANCE)


def device_retired(request, pk):
    return _device_update_health(request, pk, Device.HEALTH_RETIRED)


@BreadCrumb("{pk}", parent=workers, needs=['pk'])
def worker_detail(request, pk):
    worker = get_object_or_404(Worker, pk=pk)
    data = DeviceTableView(request)
    ptable = NoWorkerDeviceTable(data.get_table_data().filter(worker_host=worker).order_by('hostname'))
    RequestConfig(request, paginate={"per_page": ptable.length}).configure(ptable)

    worker_log_data = WorkerLogView(worker, request, model=LogEntry, table_class=LogEntryTable)
    worker_log_ptable = LogEntryTable(worker_log_data.get_table_data(),
                                      prefix="worker_log_")
    RequestConfig(request, paginate={"per_page": worker_log_ptable.length}).configure(worker_log_ptable)

    template = loader.get_template("lava_scheduler_app/worker.html")
    return HttpResponse(template.render(
        {
            "worker": worker,
            "worker_device_table": ptable,
            "worker_log_table": worker_log_ptable,
            "length": ptable.length,
            "terms_data": ptable.prepare_terms_data(data),
            "search_data": ptable.prepare_search_data(data),
            "discrete_data": ptable.prepare_discrete_data(data),
            'can_admin': worker.can_admin(request.user),
            'bread_crumb_trail': BreadCrumbTrail.leading_to(worker_detail,
                                                            pk=pk),
        },
        request=request))


def worker_active(request, pk):
    try:
        with transaction.atomic():
            worker = Worker.objects.select_for_update().get(pk=pk)
            if not worker.can_admin(request.user):
                return HttpResponseForbidden("Permission denied")
            worker.go_health_active(request.user)
            worker.save()
            return HttpResponseRedirect(reverse("lava.scheduler.worker.detail", args=[pk]))
    except Worker.DoesNotExist:
        raise Http404("Worker %s not found" % pk)


def worker_maintenance(request, pk):
    try:
        with transaction.atomic():
            worker = Worker.objects.select_for_update().get(pk=pk)
            if not worker.can_admin(request.user):
                return HttpResponseForbidden("Permission denied")
            worker.go_health_maintenance(request.user)
            worker.save()
            return HttpResponseRedirect(reverse("lava.scheduler.worker.detail", args=[pk]))
    except Worker.DoesNotExist:
        raise Http404("Worker %s not found" % pk)


def worker_retired(request, pk):
    try:
        with transaction.atomic():
            worker = Worker.objects.select_for_update().get(pk=pk)
            if not worker.can_admin(request.user):
                return HttpResponseForbidden("Permission denied")
            worker.go_health_retired(request.user)
            worker.save()
            return HttpResponseRedirect(reverse("lava.scheduler.worker.detail", args=[pk]))
    except Worker.DoesNotExist:
        raise Http404("Worker %s not found" % pk)


@post_only
def edit_worker_desc(request):
    """Edit worker description, based on user permission."""

    pk = request.POST.get("id")
    value = request.POST.get("value")
    worker_obj = get_object_or_404(Worker, pk=pk)

    if worker_obj.can_admin(request.user):
        worker_obj.update_description(value)
        return HttpResponse(worker_obj.get_description())
    else:
        return HttpResponseForbidden("Permission denied.",
                                     content_type="text/plain")


def username_list_json(request):

    term = request.GET['term']
    users = []
    for user in User.objects.filter(Q(username__istartswith=term)):
        users.append(
            {"id": user.id,
             "name": user.username,
             "label": user.username})
    return HttpResponse(simplejson.dumps(users), content_type='application/json')


class HealthCheckJobsView(JobTableView):

    def get_queryset(self):
        return all_jobs_with_custom_sort().filter(health_check=True)


@BreadCrumb("Healthcheck", parent=job_list)
def healthcheck(request):
    health_check_data = HealthCheckJobsView(request, model=TestJob,
                                            table_class=JobTable)
    health_check_ptable = JobTable(health_check_data.get_table_data(),)
    config = RequestConfig(request,
                           paginate={"per_page": health_check_ptable.length})
    config.configure(health_check_ptable)
    template = loader.get_template("lava_scheduler_app/health_check_jobs.html")
    return HttpResponse(template.render(
        {
            "times_data": health_check_ptable.prepare_times_data(health_check_data),
            "terms_data": health_check_ptable.prepare_terms_data(health_check_data),
            "search_data": health_check_ptable.prepare_search_data(health_check_data),
            "discrete_data": health_check_ptable.prepare_discrete_data(health_check_data),
            'health_check_table': health_check_ptable,
            'bread_crumb_trail': BreadCrumbTrail.leading_to(healthcheck),
        },
        request=request))


class QueueJobsView(JobTableView):

    def get_queryset(self):
        return all_jobs_with_custom_sort().filter(state=TestJob.STATE_SUBMITTED)


@BreadCrumb("Queue", parent=job_list)
def queue(request):
    queue_data = QueueJobsView(request, model=TestJob, table_class=QueueJobsTable)
    queue_ptable = QueueJobsTable(
        queue_data.get_table_data(),
    )
    config = RequestConfig(request, paginate={"per_page": queue_ptable.length})
    config.configure(queue_ptable)
    template = loader.get_template("lava_scheduler_app/queue.html")
    return HttpResponse(template.render(
        {
            "times_data": queue_ptable.prepare_times_data(queue_data),
            "terms_data": queue_ptable.prepare_terms_data(queue_data),
            "search_data": queue_ptable.prepare_search_data(queue_data),
            "discrete_data": queue_ptable.prepare_discrete_data(queue_data),
            'queue_table': queue_ptable,
            'bread_crumb_trail': BreadCrumbTrail.leading_to(queue),
        },
        request=request))


class RunningView(LavaView):

    def get_queryset(self):
        return DeviceType.objects.filter(display=True).order_by('name')


@BreadCrumb("Running", parent=index)
def running(request):
    running_data = RunningView(request, model=DeviceType, table_class=RunningTable)
    running_ptable = RunningTable(running_data.get_table_data())
    config = RequestConfig(request, paginate={"per_page": running_ptable.length})
    config.configure(running_ptable)

    retirements = []
    for dt in running_data.get_queryset():
        if not Device.objects.filter(~Q(health=Device.HEALTH_RETIRED) & Q(device_type=dt)):
            retirements.append(dt.name)

    template = loader.get_template("lava_scheduler_app/running.html")
    return HttpResponse(template.render(
        {
            'running_table': running_ptable,
            'bread_crumb_trail': BreadCrumbTrail.leading_to(running),
            'is_admin': request.user.has_perm('lava_scheduler_app.change_devicetype'),
            'retirements': retirements,
        },
        request=request))


def download_device_type_template(request, pk):
    device_type = DeviceType.objects.filter(name=pk)
    if not device_type:
        raise Http404
    device_type = device_type[0]
    data = load_devicetype_template(device_type.name)
    if not data:
        raise Http404
    response = HttpResponse(yaml.dump(data), content_type='text/plain; charset=utf-8')
    response['Content-Transfer-Encoding'] = 'quoted-printable'
    response['Content-Disposition'] = "attachment; filename=%s_template.yaml" % device_type.name
    return response


@post_only
def similar_jobs(request, pk):
    from lava_results_app.models import TestData

    logger = logging.getLogger('lava_scheduler_app')
    job = get_restricted_job(request.user, pk, request=request)
    if not job.can_change_priority(request.user):
        raise PermissionDenied()

    entity = ContentType.objects.get_for_model(TestJob).model

    tables = request.POST.getlist("table")
    fields = request.POST.getlist("field")

    conditions = []
    for key, value in enumerate(tables):
        table = ContentType.objects.get(pk=value)
        operator = QueryCondition.EXACT
        job_field_value = None
        if table.model_class() == TestJob:
            try:
                field_obj = TestJob._meta.get_field(fields[key])
                job_field_value = getattr(job, fields[key])
                # Handle choice fields.
                if field_obj.choices:
                    job_field_value = dict(field_obj.choices)[job_field_value]

            except FieldDoesNotExist:
                logger.info(
                    "Test job does not contain field '%s'." % fields[key])
                continue

            # Handle Foreign key values and dates
            if job_field_value.__class__ == User:
                job_field_value = job_field_value.username
            elif job_field_value.__class__ == Device:
                job_field_value = job_field_value.hostname

            # For dates, use date of the job, not the exact moment in time.
            try:
                job_field_value = job_field_value.date()
                operator = QueryCondition.ICONTAINS
            except AttributeError:  # it's not a date.
                pass

        else:  # NamedTestAttribute
            try:

                testdata = TestData.objects.filter(testjob=job).first()
                job_field_value = NamedTestAttribute.objects.get(
                    object_id=testdata.id,
                    content_type=ContentType.objects.get_for_model(TestData),
                    name=fields[key]
                ).value
            except NamedTestAttribute.DoesNotExist:
                # Ignore this condition.
                logger.info("Named attribute %s does not exist for similar jobs search." % fields[key])
                continue

        if job_field_value:
            condition = QueryCondition()
            condition.table = table
            condition.field = fields[key]
            condition.operator = operator
            condition.value = job_field_value
            conditions.append(condition)

    conditions = Query.serialize_conditions(conditions)

    return HttpResponseRedirect(
        "%s?entity=%s&conditions=%s" % (
            reverse('lava.results.query_custom'),
            entity, conditions))<|MERGE_RESOLUTION|>--- conflicted
+++ resolved
@@ -1557,15 +1557,6 @@
 
 
 def job_cancel(request, pk):
-<<<<<<< HEAD
-    job = get_restricted_job(request.user, pk, request=request)
-    if job.can_cancel(request.user):
-        if job.is_multinode:
-            multinode_jobs = TestJob.objects.filter(
-                target_group=job.target_group)
-            for multinode_job in multinode_jobs:
-                multinode_job.cancel(request.user)
-=======
     with transaction.atomic():
         job = get_restricted_job(request.user, pk, request=request, for_update=True)
         if job.can_cancel(request.user):
@@ -1579,7 +1570,6 @@
                 job.go_state_canceling()
                 job.save()
             return redirect(job)
->>>>>>> 7a0854ac
         else:
             return HttpResponseForbidden(
                 "you cannot cancel this job", content_type="text/plain")
@@ -1707,22 +1697,6 @@
         request=request))
 
 
-<<<<<<< HEAD
-def job_json(request, pk):
-    job = get_restricted_job(request.user, pk, request=request)
-    json_text = simplejson.dumps({
-        'status': job.get_status_display(),
-        'results_link': request.build_absolute_uri(job.results_link),
-    })
-    content_type = 'application/json'
-    if 'callback' in request.GET:
-        json_text = '%s(%s)' % (request.GET['callback'], json_text)
-        content_type = 'text/javascript'
-    return HttpResponse(json_text, content_type=content_type)
-
-
-=======
->>>>>>> 7a0854ac
 @post_only
 def get_remote_definition(request):
     """Fetches remote job definition file."""
