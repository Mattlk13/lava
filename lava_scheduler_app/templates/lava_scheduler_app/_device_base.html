--- conflicted
+++ resolved
@@ -77,11 +77,7 @@
           {{ device.get_health_display }}
         </span>
         {% if can_admin %}
-<<<<<<< HEAD
-        &nbsp;<span class="glyphicon glyphicon-pencil" data-toggle="modal" data-target="#healthModal"></span>
-=======
         &nbsp;<a href="#healthModal" data-toggle="modal" data-target="#healthModal"><span class="glyphicon glyphicon-pencil"></span></a>
->>>>>>> 9ef41db7
         <div class="modal fade" id="healthModal" tabindex="-1" role="dialog" aria-labelledby="healthModalLabel">
           <div class="modal-dialog" role="document">
             <div class="modal-content">
@@ -95,17 +91,10 @@
                   <div class="form-group">
                     <label for="health" class="control-label">Health:</label>
                     <select name="health" class="form-control" id="health">
-<<<<<<< HEAD
-                      {% if device.health != device.HEALTH_GOOD %}<option>Good</option>{% endif %}
-                      {% if device.health != device.HEALTH_UNKNOWN %}<option>Unknown</option>{% endif %}
-                      {% if device.health != device.HEALTH_LOOPING %}<option>Looping</option>{% endif %}
-                      {% if device.health != device.HEALTH_MAINTENANCE %}<option>Maintenance</option>{% endif %}
-=======
                       {% if device.health != device.HEALTH_UNKNOWN %}<option>Unknown</option>{% endif %}
                       {% if device.health != device.HEALTH_MAINTENANCE %}<option>Maintenance</option>{% endif %}
                       {% if device.health != device.HEALTH_GOOD %}<option>Good</option>{% endif %}
                       {% if device.health != device.HEALTH_LOOPING %}<option>Looping</option>{% endif %}
->>>>>>> 9ef41db7
                       {% if device.health != device.HEALTH_RETIRED %}<option>Retired</option>{% endif %}
                     </select>
                   </div>
