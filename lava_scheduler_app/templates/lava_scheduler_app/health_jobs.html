--- conflicted
+++ resolved
@@ -1,24 +1,8 @@
 {% extends "lava_scheduler_app/_device_base.html" %}
 
-<<<<<<< HEAD
-{% block device_heading %}
-=======
 {% load django_tables2 %}
 
-{% block extrahead %}
-{{ block.super }}
-<style type="text/css">
-.column {
-    position: relative;
-    float: left;
-    padding-right: 2em;
-    padding-bottom: 1em;
-}
-</style>
-{% endblock %}
-
-{% block content %}
->>>>>>> 6d373fcd
+{% block device_heading %}
 <h2>Device {{ device }} Health Job List</h2>
 {% endblock %}
 
@@ -53,11 +37,7 @@
   </div>
   <div style="clear: both"></div>
 </div>
-<<<<<<< HEAD
-=======
-
 
 {% render_table health_job_table %}
 
->>>>>>> 6d373fcd
 {% endblock %}