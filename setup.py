--- conflicted
+++ resolved
@@ -43,10 +43,6 @@
             'lava_test_shell/lava-test-run-attach',
             'lava_test_shell/lava-test-runner',
             'lava_test_shell/lava-test-shell',
-<<<<<<< HEAD
-            'lava_test_shell/README',
-            ])
-=======
             'lava_test_shell/README']),
         ('lava_test_shell/multi_node', [
             'lava_test_shell/multi_node/lava-group',
@@ -57,7 +53,6 @@
             'lava_test_shell/multi_node/lava-sync',
             'lava_test_shell/multi_node/lava-wait',
             'lava_test_shell/multi_node/lava-wait-all'])
->>>>>>> e7025549
     ],
     install_requires=[
         "json-schema-validator >= 2.3",
